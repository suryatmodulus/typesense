#include "index.h"

#include <numeric>
#include <chrono>
#include <set>
#include <unordered_map>
#include <array_utils.h>
#include <match_score.h>
#include <string_utils.h>
#include <art.h>
#include <tokenizer.h>
#include <h3api.h>
#include <s2/s2point.h>
#include <s2/s2latlng.h>
#include <s2/s2region_term_indexer.h>
#include <s2/s2cap.h>
#include <s2/s2earth.h>
#include <s2/s2loop.h>
#include <s2/s2builder.h>
#include <posting.h>
#include "logger.h"

Index::Index(const std::string name, const std::unordered_map<std::string, field> & search_schema,
             std::map<std::string, field> facet_schema, std::unordered_map<std::string, field> sort_schema):
        name(name), search_schema(search_schema), facet_schema(facet_schema), sort_schema(sort_schema) {

    for(const auto & fname_field: search_schema) {
        if(fname_field.second.is_string()) {
            if(fname_field.second.index) {
                art_tree *t = new art_tree;
                art_tree_init(t);
                search_index.emplace(fname_field.first, t);
            }
        } else if(fname_field.second.is_geopoint()) {
            auto field_geo_index = new spp::sparse_hash_map<std::string, std::vector<uint32_t>>();
            geopoint_index.emplace(fname_field.first, field_geo_index);
        } else {
            num_tree_t* num_tree = new num_tree_t;
            numerical_index.emplace(fname_field.first, num_tree);
        }

        // initialize for non-string facet fields
        if(fname_field.second.facet && !fname_field.second.is_string()) {
            art_tree *ft = new art_tree;
            art_tree_init(ft);
            search_index.emplace(fname_field.second.faceted_name(), ft);
        }
    }

    for(const auto & pair: sort_schema) {
        spp::sparse_hash_map<uint32_t, int64_t> * doc_to_score = new spp::sparse_hash_map<uint32_t, int64_t>();
        sort_index.emplace(pair.first, doc_to_score);
    }

    for(const auto& pair: facet_schema) {
        spp::sparse_hash_map<uint32_t, facet_hash_values_t> *doc_to_values = new spp::sparse_hash_map<uint32_t, facet_hash_values_t>();
        facet_index_v3.emplace(pair.first, doc_to_values);
    }

    num_documents = 0;
}

Index::~Index() {
    std::unique_lock lock(mutex);

    for(auto & name_tree: search_index) {
        art_tree_destroy(name_tree.second);
        delete name_tree.second;
        name_tree.second = nullptr;
    }

    search_index.clear();

    for(auto & name_index: geopoint_index) {
        delete name_index.second;
        name_index.second = nullptr;
    }

    geopoint_index.clear();

    for(auto & name_tree: numerical_index) {
        delete name_tree.second;
        name_tree.second = nullptr;
    }

    numerical_index.clear();

    for(auto & name_map: sort_index) {
        delete name_map.second;
        name_map.second = nullptr;
    }

    sort_index.clear();

    for(auto& kv: facet_index_v3) {
        delete kv.second;
        kv.second = nullptr;
    }

    facet_index_v3.clear();
}

int64_t Index::get_points_from_doc(const nlohmann::json &document, const std::string & default_sorting_field) {
    int64_t points = 0;

    if(document[default_sorting_field].is_number_float()) {
        // serialize float to an integer and reverse the inverted range
        float n = document[default_sorting_field];
        memcpy(&points, &n, sizeof(int32_t));
        points ^= ((points >> (std::numeric_limits<int32_t>::digits - 1)) | INT32_MIN);
        points = -1 * (INT32_MAX - points);
    } else {
        points = document[default_sorting_field];
    }

    return points;
}

int64_t Index::float_to_in64_t(float f) {
    // https://stackoverflow.com/questions/60530255/convert-float-to-int64-t-while-preserving-ordering
    int32_t i;
    memcpy(&i, &f, sizeof i);
    if (i < 0) {
        i ^= INT32_MAX;
    }
    return i;
}

Option<uint32_t> Index::index_in_memory(const nlohmann::json &document, uint32_t seq_id,
                                        const std::string & default_sorting_field,
                                        const bool is_update) {

    std::unique_lock lock(mutex);

    int64_t points = 0;

    if(document.count(default_sorting_field) == 0) {
        if(sort_index.count(default_sorting_field) != 0 && sort_index[default_sorting_field]->count(seq_id)) {
            points = sort_index[default_sorting_field]->at(seq_id);
        } else {
            points = INT64_MIN;
        }
    } else {
        points = get_points_from_doc(document, default_sorting_field);
    }

    if(!is_update) {
        // for updates, the seq_id will already exist
        seq_ids.append(seq_id);
    }

    // assumes that validation has already been done
    for(const auto& field_pair: search_schema) {
        const std::string & field_name = field_pair.first;

        if(document.count(field_name) == 0 || !field_pair.second.index) {
            continue;
        }

        bool is_facet = (facet_schema.count(field_name) != 0);

        // non-string, non-geo faceted field should be indexed as faceted string field as well
        if(field_pair.second.facet && !field_pair.second.is_string() && field_pair.second.type != field_types::GEOPOINT) {
            art_tree *t = search_index.at(field_pair.second.faceted_name());

            if(field_pair.second.is_array()) {
                std::vector<std::string> strings;

                if(field_pair.second.type == field_types::INT32_ARRAY) {
                    for(int32_t value: document[field_name]){
                        strings.push_back(std::to_string(value));
                    }
                } else if(field_pair.second.type == field_types::INT64_ARRAY) {
                    for(int64_t value: document[field_name]){
                        strings.push_back(std::to_string(value));
                    }
                } else if(field_pair.second.type == field_types::FLOAT_ARRAY) {
                    for(float value: document[field_name]){
                        strings.push_back(StringUtils::float_to_str(value));
                    }
                } else if(field_pair.second.type == field_types::BOOL_ARRAY) {
                    for(bool value: document[field_name]){
                        strings.push_back(std::to_string(value));
                    }
                }
                index_string_array_field(strings, points, t, seq_id, is_facet, field_pair.second);
            } else {
                std::string text;

                if(field_pair.second.type == field_types::INT32) {
                    text = std::to_string(document[field_name].get<int32_t>());
                } else if(field_pair.second.type == field_types::INT64) {
                    text = std::to_string(document[field_name].get<int64_t>());
                } else if(field_pair.second.type == field_types::FLOAT) {
                    text = StringUtils::float_to_str(document[field_name].get<float>());
                } else if(field_pair.second.type == field_types::BOOL) {
                    text = std::to_string(document[field_name].get<bool>());
                }

                index_string_field(text, points, t, seq_id, is_facet, field_pair.second);
            }
        }

        if(field_pair.second.type == field_types::STRING) {
            art_tree *t = search_index.at(field_name);
            const std::string & text = document[field_name];
            index_string_field(text, points, t, seq_id, is_facet, field_pair.second);
        }

        else if(field_pair.second.type == field_types::INT32) {
            auto num_tree = numerical_index.at(field_name);
            int32_t value = document[field_name].get<int32_t>();
            num_tree->insert(value, seq_id);
        } else if(field_pair.second.type == field_types::INT64) {
            auto num_tree = numerical_index.at(field_name);
            int64_t value = document[field_name].get<int64_t>();
            num_tree->insert(value, seq_id);
        } else if(field_pair.second.type == field_types::FLOAT) {
            auto num_tree = numerical_index.at(field_name);
            float fvalue = document[field_name].get<float>();
            int64_t value = float_to_in64_t(fvalue);
            num_tree->insert(value, seq_id);
        } else if(field_pair.second.type == field_types::BOOL) {
            auto num_tree = numerical_index.at(field_name);
            bool value = document[field_name];
            num_tree->insert(value, seq_id);
        } else if(field_pair.second.type == field_types::GEOPOINT) {
            S2RegionTermIndexer::Options options;
            options.set_index_contains_points_only(true);
            S2RegionTermIndexer indexer(options);
            const std::vector<double>& latlong = document[field_name];
            S2Point point = S2LatLng::FromDegrees(latlong[0], latlong[1]).ToPoint();
            for(const auto& term: indexer.GetIndexTerms(point, "")) {
                auto geo_index = geopoint_index.at(field_name);
                (*geo_index)[term].push_back(seq_id);
            }
        } else if(field_pair.second.type == field_types::STRING_ARRAY) {
            art_tree *t = search_index.at(field_name);
            index_string_array_field(document[field_name], points, t, seq_id, is_facet, field_pair.second);
        }

        else if(field_pair.second.is_array()) {
            auto num_tree = numerical_index.at(field_name);

            for(size_t arr_i = 0; arr_i < document[field_name].size(); arr_i++) {
                const auto& arr_value = document[field_name][arr_i];

                if(field_pair.second.type == field_types::INT32_ARRAY) {
                    const int32_t value = arr_value;
                    num_tree->insert(value, seq_id);
                }

                else if(field_pair.second.type == field_types::INT64_ARRAY) {
                    const int64_t value = arr_value;
                    num_tree->insert(value, seq_id);
                }

                else if(field_pair.second.type == field_types::FLOAT_ARRAY) {
                    const float fvalue = arr_value;
                    int64_t value = float_to_in64_t(fvalue);
                    num_tree->insert(value, seq_id);
                }

                else if(field_pair.second.type == field_types::BOOL_ARRAY) {
                    const bool value = document[field_name][arr_i];
                    num_tree->insert(int64_t(value), seq_id);
                }
            }
        }

        // add numerical values automatically into sort index
        if(field_pair.second.type == field_types::INT32 || field_pair.second.type == field_types::INT64 ||
           field_pair.second.type == field_types::FLOAT || field_pair.second.type == field_types::BOOL ||
           field_pair.second.type == field_types::GEOPOINT) {
            spp::sparse_hash_map<uint32_t, int64_t> *doc_to_score = sort_index.at(field_pair.first);

            if(field_pair.second.is_integer() ) {
                doc_to_score->emplace(seq_id, document[field_pair.first].get<int64_t>());
            } else if(field_pair.second.is_float()) {
                int64_t ifloat = float_to_in64_t(document[field_pair.first].get<float>());
                doc_to_score->emplace(seq_id, ifloat);
            } else if(field_pair.second.is_bool()) {
                doc_to_score->emplace(seq_id, (int64_t) document[field_pair.first].get<bool>());
            } else if(field_pair.second.is_geopoint()) {
                const std::vector<double>& latlong = document[field_pair.first];
                int64_t lat_lng = GeoPoint::pack_lat_lng(latlong[0], latlong[1]);
                doc_to_score->emplace(seq_id, lat_lng);
            }
        }
    }

    num_documents += 1;
    return Option<>(201);
}

Option<uint32_t> Index::validate_index_in_memory(nlohmann::json& document, uint32_t seq_id,
                                                 const std::string & default_sorting_field,
                                                 const std::unordered_map<std::string, field> & search_schema,
                                                 const std::map<std::string, field> & facet_schema,
                                                 const index_operation_t op,
                                                 const std::string& fallback_field_type,
                                                 const DIRTY_VALUES& dirty_values) {

    bool missing_default_sort_field = (!default_sorting_field.empty() && document.count(default_sorting_field) == 0);

    if(op != UPDATE && missing_default_sort_field) {
        return Option<>(400, "Field `" + default_sorting_field  + "` has been declared as a default sorting field, "
                "but is not found in the document.");
    }

    for(const auto& field_pair: search_schema) {
        const std::string& field_name = field_pair.first;
        const field& a_field = field_pair.second;

        if(field_name == "id") {
            continue;
        }

        if((a_field.optional || op == UPDATE) && document.count(field_name) == 0) {
            continue;
        }

        if(document.count(field_name) == 0) {
            return Option<>(400, "Field `" + field_name  + "` has been declared in the schema, "
                                 "but is not found in the document.");
        }

        if(a_field.optional && document[field_name].is_null()) {
            // we will ignore `null` on an option field
            document.erase(field_name);
            continue;
        }

        nlohmann::json::iterator dummy_iter;
        bool array_ele_erased = false;

        if(a_field.type == field_types::STRING && !document[field_name].is_string()) {
            Option<uint32_t> coerce_op = coerce_string(dirty_values, fallback_field_type, a_field, document, field_name, dummy_iter, false, array_ele_erased);
            if(!coerce_op.ok()) {
                return coerce_op;
            }
        } else if(a_field.type == field_types::INT32) {
            if(!document[field_name].is_number_integer()) {
                Option<uint32_t> coerce_op = coerce_int32_t(dirty_values, a_field, document, field_name, dummy_iter, false, array_ele_erased);
                if(!coerce_op.ok()) {
                    return coerce_op;
                }
            }

            if(document[field_name].get<int64_t>() > INT32_MAX) {
                if(a_field.optional && (dirty_values == DIRTY_VALUES::DROP || dirty_values == DIRTY_VALUES::COERCE_OR_REJECT)) {
                    document.erase(field_name);
                    continue;
                } else {
                    return Option<>(400, "Field `" + field_name  + "` exceeds maximum value of int32.");
                }
            }
        } else if(a_field.type == field_types::INT64 && !document[field_name].is_number_integer()) {
            Option<uint32_t> coerce_op = coerce_int64_t(dirty_values, a_field, document, field_name, dummy_iter, false, array_ele_erased);
            if(!coerce_op.ok()) {
                return coerce_op;
            }
        } else if(a_field.type == field_types::FLOAT && !document[field_name].is_number()) {
            // using `is_number` allows integer to be passed to a float field
            Option<uint32_t> coerce_op = coerce_float(dirty_values, a_field, document, field_name, dummy_iter, false, array_ele_erased);
            if(!coerce_op.ok()) {
                return coerce_op;
            }
        } else if(a_field.type == field_types::BOOL && !document[field_name].is_boolean()) {
            Option<uint32_t> coerce_op = coerce_bool(dirty_values, a_field, document, field_name, dummy_iter, false, array_ele_erased);
            if(!coerce_op.ok()) {
                return coerce_op;
            }
        } else if(a_field.type == field_types::GEOPOINT) {
            if(!document[field_name].is_array() || document[field_name].size() != 2) {
                return Option<>(400, "Field `" + field_name  + "` must be a 2 element array: [lat, lng].");
            }

            if(!(document[field_name][0].is_number() && document[field_name][1].is_number())) {
                // one or more elements is not an number, try to coerce
                Option<uint32_t> coerce_op = coerce_geopoint(dirty_values, a_field, document, field_name, dummy_iter, false, array_ele_erased);
                if(!coerce_op.ok()) {
                    return coerce_op;
                }
            }
        } else if(a_field.is_array()) {
            if(!document[field_name].is_array()) {
                if(a_field.optional && (dirty_values == DIRTY_VALUES::DROP ||
                                          dirty_values == DIRTY_VALUES::COERCE_OR_DROP)) {
                    document.erase(field_name);
                    continue;
                } else {
                    return Option<>(400, "Field `" + field_name  + "` must be an array.");
                }
            }

            nlohmann::json::iterator it = document[field_name].begin();
            for(; it != document[field_name].end(); ) {
                const auto& item = it.value();
                array_ele_erased = false;

                if (a_field.type == field_types::STRING_ARRAY && !item.is_string()) {
                    Option<uint32_t> coerce_op = coerce_string(dirty_values, fallback_field_type, a_field, document, field_name, it, true, array_ele_erased);
                    if (!coerce_op.ok()) {
                        return coerce_op;
                    }
                } else if (a_field.type == field_types::INT32_ARRAY && !item.is_number_integer()) {
                    Option<uint32_t> coerce_op = coerce_int32_t(dirty_values, a_field, document, field_name, it, true, array_ele_erased);
                    if (!coerce_op.ok()) {
                        return coerce_op;
                    }
                } else if (a_field.type == field_types::INT64_ARRAY && !item.is_number_integer()) {
                    Option<uint32_t> coerce_op = coerce_int64_t(dirty_values, a_field, document, field_name, it, true, array_ele_erased);
                    if (!coerce_op.ok()) {
                        return coerce_op;
                    }
                } else if (a_field.type == field_types::FLOAT_ARRAY && !item.is_number()) {
                    // we check for `is_number` to allow whole numbers to be passed into float fields
                    Option<uint32_t> coerce_op = coerce_float(dirty_values, a_field, document, field_name, it, true, array_ele_erased);
                    if (!coerce_op.ok()) {
                        return coerce_op;
                    }
                } else if (a_field.type == field_types::BOOL_ARRAY && !item.is_boolean()) {
                    Option<uint32_t> coerce_op = coerce_bool(dirty_values, a_field, document, field_name, it, true, array_ele_erased);
                    if (!coerce_op.ok()) {
                        return coerce_op;
                    }
                }

                if(!array_ele_erased) {
                    // if it is erased, the iterator will be reassigned
                    it++;
                }
            }
        }
    }

    return Option<>(200);
}

size_t Index::batch_memory_index(Index *index, std::vector<index_record> & iter_batch,
                                 const std::string & default_sorting_field,
                                 const std::unordered_map<std::string, field> & search_schema,
                                 const std::map<std::string, field> & facet_schema,
                                 const std::string& fallback_field_type) {

    size_t num_indexed = 0;

    for(auto & index_rec: iter_batch) {
        if(!index_rec.indexed.ok()) {
            // some records could have been invalidated upstream
            continue;
        }

        if(index_rec.operation != DELETE) {
            Option<uint32_t> validation_op = validate_index_in_memory(index_rec.doc, index_rec.seq_id,
                                                                      default_sorting_field,
                                                                      search_schema, facet_schema,
                                                                      index_rec.operation,
                                                                      fallback_field_type,
                                                                      index_rec.dirty_values);

            if(!validation_op.ok()) {
                index_rec.index_failure(validation_op.code(), validation_op.error());
                continue;
            }

            if(index_rec.is_update) {
                // scrub string fields to reduce delete ops
                get_doc_changes(index_rec.operation, index_rec.doc, index_rec.old_doc, index_rec.new_doc,
                                index_rec.del_doc);
                index->scrub_reindex_doc(index_rec.doc, index_rec.del_doc, index_rec.old_doc);
                index->remove(index_rec.seq_id, index_rec.del_doc, index_rec.is_update);
            }

            Option<uint32_t> index_mem_op(0);

            try {
                index_mem_op = index->index_in_memory(index_rec.doc, index_rec.seq_id, default_sorting_field, index_rec.is_update);
            } catch(const std::exception& e) {
                const std::string& error_msg = std::string("Fatal error during indexing: ") + e.what();
                LOG(ERROR) << error_msg << ", document: " << index_rec.doc;
                index_mem_op = Option<uint32_t>(500, error_msg);
            }

            if(!index_mem_op.ok()) {
                index->index_in_memory(index_rec.del_doc, index_rec.seq_id, default_sorting_field, index_rec.is_update);
                index_rec.index_failure(index_mem_op.code(), index_mem_op.error());
                continue;
            }

            index_rec.index_success();

            if(!index_rec.is_update) {
                num_indexed++;
            }
        }
    }

    return num_indexed;
}

void Index::insert_doc(const int64_t score, art_tree *t, uint32_t seq_id,
                       const std::unordered_map<std::string, std::vector<uint32_t>> &token_to_offsets) const {
    for(auto & kv: token_to_offsets) {
        art_document art_doc;
        art_doc.id = seq_id;
        art_doc.score = score;
        art_doc.offsets = kv.second;

        uint32_t num_hits = 0;

        const unsigned char *key = (const unsigned char *) kv.first.c_str();
        int key_len = (int) kv.first.length() + 1;  // for the terminating \0 char

        //LOG(INFO) << "key: " << key << ", art_doc.id: " << art_doc.id;
        art_insert(t, key, key_len, &art_doc);
    }
}

uint64_t Index::facet_token_hash(const field & a_field, const std::string &token) {
    // for integer/float use their native values
    uint64_t hash = 0;

    if(a_field.is_float()) {
        float f = std::stof(token);
        reinterpret_cast<float&>(hash) = f;  // store as int without loss of precision
    } else if(a_field.is_integer() || a_field.is_bool()) {
        hash = atoll(token.c_str());
    } else {
        // string field
        hash = StringUtils::hash_wy(token.c_str(), token.size());
    }

    return hash;
}

void Index::index_string_field(const std::string & text, const int64_t score, art_tree *t,
                                    uint32_t seq_id, bool is_facet, const field & a_field) {
    std::unordered_map<std::string, std::vector<uint32_t>> token_to_offsets;

    Tokenizer tokenizer(text, true, !a_field.is_string(), a_field.locale);
    std::string token, last_token;
    size_t token_index = 0;

    std::vector<uint64_t> facet_hashes;

    while(tokenizer.next(token, token_index)) {
        if(token.empty()) {
            continue;
        }

        if(is_facet) {
            uint64_t hash = facet_token_hash(a_field, token);
            facet_hashes.push_back(hash);
        }

        token_to_offsets[token].push_back(token_index + 1);
        last_token = token;
    }

    if(token_to_offsets.empty()) {
        return;
    }

    // push 0 for the last occurring token (used for exact match ranking)
    token_to_offsets[last_token].push_back(0);

    /*if(seq_id == 0) {
        LOG(INFO) << "field name: " << a_field.name;
    }*/

    insert_doc(score, t, seq_id, token_to_offsets);

    if(is_facet) {
        facet_hash_values_t fhashvalues;
        fhashvalues.length = facet_hashes.size();
        fhashvalues.hashes = new uint64_t[facet_hashes.size()];

        for(size_t i  = 0; i < facet_hashes.size(); i++) {
            fhashvalues.hashes[i] = facet_hashes[i];
        }

        facet_index_v3[a_field.name]->emplace(seq_id, std::move(fhashvalues));
    }
}

void Index::index_string_array_field(const std::vector<std::string> & strings, const int64_t score, art_tree *t,
                                          uint32_t seq_id, bool is_facet, const field & a_field) {
    std::unordered_map<std::string, std::vector<uint32_t>> token_positions;
    std::vector<uint64_t> facet_hashes;

    for(size_t array_index = 0; array_index < strings.size(); array_index++) {
        const std::string& str = strings[array_index];
        std::set<std::string> token_set;  // required to deal with repeating tokens

        Tokenizer tokenizer(str, true, !a_field.is_string(), a_field.locale);
        std::string token, last_token;
        size_t token_index = 0;

        // iterate and append offset positions
        while(tokenizer.next(token, token_index)) {
            if(token.empty()) {
                continue;
            }

            if(is_facet) {
                uint64_t hash = facet_token_hash(a_field, token);
                facet_hashes.push_back(hash);
                //LOG(INFO) << "indexing " << token  << ", hash:" << hash;
            }

            token_positions[token].push_back(token_index + 1);
            token_set.insert(token);
            last_token = token;
        }

        if(token_set.empty()) {
            continue;
        }

        if(is_facet) {
            facet_hashes.push_back(FACET_ARRAY_DELIMETER); // as a delimiter
        }

        for(auto& the_token: token_set) {
            // repeat last element to indicate end of offsets for this array index
            token_positions[the_token].push_back(token_positions[the_token].back());

            // iterate and append this array index to all tokens
            token_positions[the_token].push_back(array_index);
        }

        // push 0 for the last occurring token (used for exact match ranking)
        token_positions[last_token].push_back(0);
    }

    if(token_positions.empty()) {
        return;
    }

    if(is_facet) {
        facet_hash_values_t fhashvalues;
        fhashvalues.length = facet_hashes.size();
        fhashvalues.hashes = new uint64_t[facet_hashes.size()];

        for(size_t i  = 0; i < facet_hashes.size(); i++) {
            fhashvalues.hashes[i] = facet_hashes[i];
        }

        facet_index_v3[a_field.name]->emplace(seq_id, std::move(fhashvalues));
    }

    insert_doc(score, t, seq_id, token_positions);
}

void Index::compute_facet_stats(facet &a_facet, uint64_t raw_value, const std::string & field_type) {
    if(field_type == field_types::INT32 || field_type == field_types::INT32_ARRAY) {
        int32_t val = raw_value;
        if (val < a_facet.stats.fvmin) {
            a_facet.stats.fvmin = val;
        }
        if (val > a_facet.stats.fvmax) {
            a_facet.stats.fvmax = val;
        }
        a_facet.stats.fvsum += val;
        a_facet.stats.fvcount++;
    } else if(field_type == field_types::INT64 || field_type == field_types::INT64_ARRAY) {
        int64_t val = raw_value;
        if(val < a_facet.stats.fvmin) {
            a_facet.stats.fvmin = val;
        }
        if(val > a_facet.stats.fvmax) {
            a_facet.stats.fvmax = val;
        }
        a_facet.stats.fvsum += val;
        a_facet.stats.fvcount++;
    } else if(field_type == field_types::FLOAT || field_type == field_types::FLOAT_ARRAY) {
        float val = reinterpret_cast<float&>(raw_value);
        if(val < a_facet.stats.fvmin) {
            a_facet.stats.fvmin = val;
        }
        if(val > a_facet.stats.fvmax) {
            a_facet.stats.fvmax = val;
        }
        a_facet.stats.fvsum += val;
        a_facet.stats.fvcount++;
    }
}

void Index::do_facets(std::vector<facet> & facets, facet_query_t & facet_query,
                      size_t group_limit, const std::vector<std::string>& group_by_fields,
                      const uint32_t* result_ids, size_t results_size) const {

    struct facet_info_t {
        // facet hash => token position in the query
        std::unordered_map<uint64_t, token_pos_cost_t> fhash_qtoken_pos;

        bool use_facet_query = false;
        bool should_compute_stats = false;
        field facet_field{"", "", false};
    };

    std::vector<facet_info_t> facet_infos(facets.size());

    for(size_t findex=0; findex < facets.size(); findex++) {
        const auto& a_facet = facets[findex];

        facet_infos[findex].use_facet_query = false;

        const field &facet_field = facet_schema.at(a_facet.field_name);
        facet_infos[findex].facet_field = facet_field;

        facet_infos[findex].should_compute_stats = (facet_field.type != field_types::STRING &&
                                     facet_field.type != field_types::BOOL &&
                                     facet_field.type != field_types::STRING_ARRAY &&
                                     facet_field.type != field_types::BOOL_ARRAY);

        if(a_facet.field_name == facet_query.field_name && !facet_query.query.empty()) {
            facet_infos[findex].use_facet_query = true;

            if (facet_field.is_bool()) {
                if (facet_query.query == "true") {
                    facet_query.query = "1";
                } else if (facet_query.query == "false") {
                    facet_query.query = "0";
                }
            }

            // for non-string fields, `faceted_name` returns their aliased stringified field name
            art_tree *t = search_index.at(facet_field.faceted_name());

            std::vector<std::string> query_tokens;
            Tokenizer(facet_query.query, true, !facet_field.is_string()).tokenize(query_tokens);

            for (size_t qtoken_index = 0; qtoken_index < query_tokens.size(); qtoken_index++) {
                auto &q = query_tokens[qtoken_index];

                int bounded_cost = (q.size() < 3) ? 0 : 1;
                bool prefix_search = (qtoken_index ==
                                      (query_tokens.size() - 1)); // only last token must be used as prefix

                std::vector<art_leaf *> leaves;

                const size_t q_len = prefix_search ? q.length() : q.length() + 1;
                art_fuzzy_search(t, (const unsigned char *) q.c_str(),
                                 q_len, 0, bounded_cost, 10000,
                                 token_ordering::MAX_SCORE, prefix_search, nullptr, 0, leaves);

                for (size_t leaf_index = 0; leaf_index < leaves.size(); leaf_index++) {
                    const auto &leaf = leaves[leaf_index];
                    // calculate hash without terminating null char
                    std::string key_str((const char *) leaf->key, leaf->key_len - 1);
                    uint64_t hash = facet_token_hash(facet_field, key_str);

                    token_pos_cost_t token_pos_cost = {qtoken_index, 0};
                    facet_infos[findex].fhash_qtoken_pos.emplace(hash, token_pos_cost);
                    //printf("%.*s - %llu\n", leaf->key_len, leaf->key, hash);
                }
            }
        }
    }

    // assumed that facet fields have already been validated upstream
    for(size_t findex=0; findex < facets.size(); findex++) {
        auto& a_facet = facets[findex];
        const auto& facet_field = facet_infos[findex].facet_field;
        const bool use_facet_query = facet_infos[findex].use_facet_query;
        const auto& fhash_qtoken_pos = facet_infos[findex].fhash_qtoken_pos;
        const bool should_compute_stats = facet_infos[findex].should_compute_stats;

        const auto& field_facet_mapping_it = facet_index_v3.find(a_facet.field_name);
        if(field_facet_mapping_it == facet_index_v3.end()) {
            continue;
        }

        const auto& field_facet_mapping = field_facet_mapping_it->second;

        for(size_t i = 0; i < results_size; i++) {
            uint32_t doc_seq_id = result_ids[i];

            const auto& facet_hashes_it = field_facet_mapping->find(doc_seq_id);

            if(facet_hashes_it == field_facet_mapping->end()) {
                continue;
            }

            // FORMAT OF VALUES
            // String: h1 h2 h3
            // String array: h1 h2 h3 0 h1 0 h1 h2 0
            const auto& facet_hashes = facet_hashes_it->second;

            const uint64_t distinct_id = group_limit ? get_distinct_id(group_by_fields, doc_seq_id) : 0;

            int array_pos = 0;
            bool fvalue_found = false;
            uint64_t combined_hash = 1;  // for hashing the entire facet value (multiple tokens)

            std::unordered_map<uint32_t, token_pos_cost_t> query_token_positions;
            size_t field_token_index = -1;
            auto fhashes = facet_hashes.hashes;

            for(size_t j = 0; j < facet_hashes.size(); j++) {
                if(fhashes[j] != FACET_ARRAY_DELIMETER) {
                    uint64_t ftoken_hash = fhashes[j];
                    field_token_index++;

                    // reference: https://stackoverflow.com/a/4182771/131050
                    // we also include token index to maintain orderliness
                    combined_hash *= (1779033703 + 2*ftoken_hash*(field_token_index+1));

                    // ftoken_hash is the raw value for numeric fields
                    if(should_compute_stats) {
                        compute_facet_stats(a_facet, ftoken_hash, facet_field.type);
                    }

                    const auto fhash_qtoken_pos_it = fhash_qtoken_pos.find(ftoken_hash);

                    // not using facet query or this particular facet value is found in facet filter
                    if(!use_facet_query || fhash_qtoken_pos_it != fhash_qtoken_pos.end()) {
                        fvalue_found = true;

                        if(use_facet_query) {
                            // map token index to query index (used for highlighting later on)
                            const token_pos_cost_t& qtoken_pos = fhash_qtoken_pos_it->second;

                            // if the query token has already matched another token in the string
                            // we will replace the position only if the cost is lower
                            if(query_token_positions.find(qtoken_pos.pos) == query_token_positions.end() ||
                               query_token_positions[qtoken_pos.pos].cost >= qtoken_pos.cost ) {
                                token_pos_cost_t ftoken_pos_cost = {field_token_index, qtoken_pos.cost};
                                query_token_positions[qtoken_pos.pos] = ftoken_pos_cost;
                            }
                        }
                    }
                }

                // 0 indicates separator, while the second condition checks for non-array string
                if(fhashes[j] == FACET_ARRAY_DELIMETER || (facet_hashes.back() != FACET_ARRAY_DELIMETER && j == facet_hashes.size() - 1)) {
                    if(!use_facet_query || fvalue_found) {
                        uint64_t fhash = combined_hash;

                        if(a_facet.result_map.count(fhash) == 0) {
                            a_facet.result_map.emplace(fhash, facet_count_t{0, spp::sparse_hash_set<uint64_t>(),
                                                                            doc_seq_id, 0,
                                                                            std::unordered_map<uint32_t, token_pos_cost_t>()});
                        }

                        facet_count_t& facet_count = a_facet.result_map[fhash];

                        /*LOG(INFO) << "field: " << a_facet.field_name << ", doc id: " << doc_seq_id
                                  << ", hash: " <<  fhash;*/

                        facet_count.doc_id = doc_seq_id;
                        facet_count.array_pos = array_pos;

                        if(group_limit) {
                            facet_count.groups.emplace(distinct_id);
                        } else {
                            facet_count.count += 1;
                        }

                        if(use_facet_query) {
                            facet_count.query_token_pos = query_token_positions;
                        }
                    }

                    array_pos++;
                    fvalue_found = false;
                    combined_hash = 1;
                    std::unordered_map<uint32_t, token_pos_cost_t>().swap(query_token_positions);
                    field_token_index = -1;
                }
            }
        }
    }
}

void Index::search_candidates(const uint8_t & field_id,
                              uint32_t* filter_ids, size_t filter_ids_length,
                              const uint32_t* exclude_token_ids, size_t exclude_token_ids_size,
                              const std::vector<uint32_t>& curated_ids,
                              const std::vector<sort_by> & sort_fields,
                              std::vector<token_candidates> & token_candidates_vec,
                              std::vector<std::vector<art_leaf*>> & searched_queries, Topster* topster,
                              spp::sparse_hash_set<uint64_t>& groups_processed,
                              uint32_t** all_result_ids, size_t & all_result_ids_len,
                              size_t& field_num_results,
                              const size_t typo_tokens_threshold,
                              const size_t group_limit,
                              const std::vector<std::string>& group_by_fields,
                              const std::vector<token_t>& query_tokens,
                              bool prioritize_exact_match) const {

    const long long combination_limit = 10;

    auto product = []( long long a, token_candidates & b ) { return a*b.candidates.size(); };
    long long int N = std::accumulate(token_candidates_vec.begin(), token_candidates_vec.end(), 1LL, product);

    for(long long n=0; n<N && n<combination_limit; ++n) {
        // every element in `query_suggestion` contains a token and its associated hits
        std::vector<art_leaf*> query_suggestion(token_candidates_vec.size());

        // actual query suggestion preserves original order of tokens in query
        std::vector<art_leaf*> actual_query_suggestion(token_candidates_vec.size());

        uint32_t token_bits = (uint32_t(1) << 31);  // top most bit set to guarantee atleast 1 bit set
        uint32_t total_cost = next_suggestion(token_candidates_vec, n, actual_query_suggestion,
                                              query_suggestion, token_bits);

        /*LOG(INFO) << "n: " << n;
        for(size_t i=0; i < actual_query_suggestion.size(); i++) {
            LOG(INFO) << "i: " << i << " - " << actual_query_suggestion[i]->key << ", ids: "
                      << actual_query_suggestion[i]->values->ids.getLength() << ", total_cost: " << total_cost;
        }*/

        // initialize results with the starting element (for further intersection)
        size_t result_size = posting_t::num_ids(query_suggestion[0]->values);
        if(result_size == 0) {
            continue;
        }

        // Prepare excluded document IDs that we can later remove from the result set
        uint32_t* excluded_result_ids = nullptr;
        size_t excluded_result_ids_size = ArrayUtils::or_scalar(exclude_token_ids, exclude_token_ids_size,
                                                            &curated_ids[0], curated_ids.size(), &excluded_result_ids);

        std::vector<void*> posting_lists;

        for(auto& query_leaf : query_suggestion) {
            posting_lists.push_back(query_leaf->values);
        }

        std::vector<posting_list_t::iterator_t> its;
        posting_list_t::result_iter_state_t iter_state;
        std::vector<uint32_t> result_id_vec;

        size_t excluded_result_ids_index = 0;
        size_t filter_ids_index = 0;

        posting_t::block_intersector_t intersector(posting_lists, 1000, iter_state);
        bool has_more = true;

        while(has_more) {
            has_more = intersector.intersect();
            posting_list_t::result_iter_state_t updated_iter_state;
            size_t id_block_index = 0;

            for(size_t i = 0; i < iter_state.ids.size(); i++) {
                uint32_t id = iter_state.ids[i];

                // decide if this result id should be excluded
                if(excluded_result_ids_size != 0) {
                    while(excluded_result_ids_index < excluded_result_ids_size &&
                          excluded_result_ids[excluded_result_ids_index] < id) {
                        excluded_result_ids_index++;
                    }

                    if(excluded_result_ids_index < excluded_result_ids_size &&
                       id == excluded_result_ids[excluded_result_ids_index]) {
                        excluded_result_ids_index++;
                        continue;
                    }
                }

                bool id_found_in_filter = true;

                // decide if this result be matched with filter results
                if(filter_ids_length != 0) {
                    id_found_in_filter = false;

<<<<<<< HEAD
                    // e.g. [1, 3] vs [2, 3]
=======
            /*if(result_size != 0) {
                LOG(INFO) << size_t(field_id) << " - " << log_query.str() << ", result_size: " << result_size
                          << ", popcount: " << (__builtin_popcount(token_bits) - 1);
            }*/
>>>>>>> 563d65ba

                    while(filter_ids_index < filter_ids_length && filter_ids[filter_ids_index] < id) {
                        filter_ids_index++;
                    }

                    if(filter_ids_index < filter_ids_length && filter_ids[filter_ids_index] == id) {
                        filter_ids_index++;
                        id_found_in_filter = true;
                    }
                }

                if(id_found_in_filter) {
                    result_id_vec.push_back(id);

                    updated_iter_state.num_lists = iter_state.num_lists;
                    updated_iter_state.ids.push_back(id);

                    for(size_t k = 0; k < iter_state.num_lists; k++) {
                        updated_iter_state.blocks.push_back(iter_state.blocks[id_block_index]);
                        updated_iter_state.indices.push_back(iter_state.indices[id_block_index++]);
                    }
                }
            }

            std::vector<std::unordered_map<size_t, std::vector<token_positions_t>>> array_token_positions_vec;
            posting_list_t::get_offsets(updated_iter_state, array_token_positions_vec);

            score_results(sort_fields, (uint16_t) searched_queries.size(), field_id, total_cost, topster,
                          query_suggestion, groups_processed, array_token_positions_vec,
                          &updated_iter_state.ids[0], updated_iter_state.ids.size(),
                          group_limit, group_by_fields, token_bits, query_tokens, prioritize_exact_match);
        }

        if(result_id_vec.empty()) {
            continue;
        }

        uint32_t* result_ids = &result_id_vec[0];
        result_size = result_id_vec.size();

        field_num_results += result_id_vec.size();

        uint32_t* new_all_result_ids = nullptr;
        all_result_ids_len = ArrayUtils::or_scalar(*all_result_ids, all_result_ids_len, result_ids,
                                                   result_size, &new_all_result_ids);
        delete [] *all_result_ids;
        *all_result_ids = new_all_result_ids;

        delete [] excluded_result_ids;

        searched_queries.push_back(actual_query_suggestion);

        //LOG(INFO) << "field_num_results: " << field_num_results << ", typo_tokens_threshold: " << typo_tokens_threshold;
        if(field_num_results >= typo_tokens_threshold) {
            break;
        }
    }
}

uint32_t Index::do_filtering(uint32_t** filter_ids_out, const std::vector<filter> & filters) const {
    //auto begin = std::chrono::high_resolution_clock::now();

    uint32_t* filter_ids = nullptr;
    uint32_t filter_ids_length = 0;

    for(size_t i = 0; i < filters.size(); i++) {
        const filter & a_filter = filters[i];
        bool has_search_index = search_index.count(a_filter.field_name) != 0 ||
                                numerical_index.count(a_filter.field_name) != 0 ||
                                geopoint_index.count(a_filter.field_name) != 0;

        if(!has_search_index) {
            continue;
        }

        field f = search_schema.at(a_filter.field_name);

        uint32_t* result_ids = nullptr;
        size_t result_ids_len = 0;

        if(f.is_integer()) {
            auto num_tree = numerical_index.at(a_filter.field_name);

            for(size_t fi=0; fi < a_filter.values.size(); fi++) {
                const std::string & filter_value = a_filter.values[fi];
                int64_t value = (int64_t) std::stol(filter_value);

                if(a_filter.comparators[fi] == RANGE_INCLUSIVE && fi+1 < a_filter.values.size()) {
                    const std::string& next_filter_value = a_filter.values[fi+1];
                    int64_t range_end_value = (int64_t) std::stol(next_filter_value);
                    num_tree->range_inclusive_search(value, range_end_value, &result_ids, result_ids_len);
                    fi++;
                } else {
                    num_tree->search(a_filter.comparators[fi], value, &result_ids, result_ids_len);
                }
            }

        } else if(f.is_float()) {
            auto num_tree = numerical_index.at(a_filter.field_name);

            for(size_t fi=0; fi < a_filter.values.size(); fi++) {
                const std::string & filter_value = a_filter.values[fi];
                float value = (float) std::atof(filter_value.c_str());
                int64_t float_int64 = float_to_in64_t(value);

                if(a_filter.comparators[fi] == RANGE_INCLUSIVE && fi+1 < a_filter.values.size()) {
                    const std::string& next_filter_value = a_filter.values[fi+1];
                    int64_t range_end_value = float_to_in64_t((float) std::atof(next_filter_value.c_str()));
                    num_tree->range_inclusive_search(float_int64, range_end_value, &result_ids, result_ids_len);
                    fi++;
                } else {
                    num_tree->search(a_filter.comparators[fi], float_int64, &result_ids, result_ids_len);
                }
            }

        } else if(f.is_bool()) {
            auto num_tree = numerical_index.at(a_filter.field_name);

            size_t value_index = 0;
            for(const std::string & filter_value: a_filter.values) {
                int64_t bool_int64 = (filter_value == "1") ? 1 : 0;
                if(a_filter.comparators[value_index] == NOT_EQUALS) {
                    uint32_t* to_exclude_ids = nullptr;
                    size_t to_exclude_ids_len = 0;
                    num_tree->search(EQUALS, bool_int64, &to_exclude_ids, to_exclude_ids_len);

                    auto all_ids = seq_ids.uncompress();
                    auto all_ids_size = seq_ids.getLength();

                    uint32_t* excluded_ids = nullptr;
                    size_t excluded_ids_len = 0;

                    excluded_ids_len = ArrayUtils::exclude_scalar(all_ids, all_ids_size, to_exclude_ids,
                                                                  to_exclude_ids_len, &excluded_ids);

                    delete [] all_ids;
                    delete [] to_exclude_ids;

                    uint32_t *out = nullptr;
                    result_ids_len = ArrayUtils::or_scalar(result_ids, result_ids_len,
                                                           excluded_ids, excluded_ids_len, &out);
                    delete [] result_ids;
                    result_ids = out;
                    delete [] excluded_ids;
                } else {
                    num_tree->search(a_filter.comparators[value_index], bool_int64, &result_ids, result_ids_len);
                }

                value_index++;
            }

        } else if(f.is_geopoint()) {
            std::set<uint32_t> geo_result_ids;

            for(const std::string& filter_value: a_filter.values) {
                std::vector<std::string> filter_value_parts;
                StringUtils::split(filter_value, filter_value_parts, ",");  // x, y, 2 km (or) list of points

                bool is_polygon = StringUtils::is_float(filter_value_parts.back());
                S2Region* query_region;

                if(is_polygon) {
                    const int num_verts = int(filter_value_parts.size()) / 2;
                    std::vector<S2Point> vertices;
                    for(size_t point_index = 0; point_index < size_t(num_verts); point_index++) {
                        double lat = std::stod(filter_value_parts[point_index * 2]);
                        double lon = std::stod(filter_value_parts[point_index * 2 + 1]);
                        S2Point vertex = S2LatLng::FromDegrees(lat, lon).ToPoint();
                        vertices.emplace_back(vertex);
                    }

                    query_region = new S2Loop(vertices);
                } else {
                    double radius = std::stof(filter_value_parts[2]);
                    const auto& unit = filter_value_parts[3];

                    if(unit == "km") {
                        radius *= 1000;
                    } else {
                        // assume "mi" (validated upstream)
                        radius *= 1609.34;
                    }

                    S1Angle query_radius = S1Angle::Radians(S2Earth::MetersToRadians(radius));
                    double query_lat = std::stod(filter_value_parts[0]);
                    double query_lng = std::stod(filter_value_parts[1]);
                    S2Point center = S2LatLng::FromDegrees(query_lat, query_lng).ToPoint();
                    query_region = new S2Cap(center, query_radius);
                }

                S2RegionTermIndexer::Options options;
                options.set_index_contains_points_only(true);
                S2RegionTermIndexer indexer(options);

                for (const auto& term : indexer.GetQueryTerms(*query_region, "")) {
                    auto geo_index = geopoint_index.at(a_filter.field_name);
                    const auto& ids_it = geo_index->find(term);
                    if(ids_it != geo_index->end()) {
                        geo_result_ids.insert(ids_it->second.begin(), ids_it->second.end());
                    }
                }

                // `geo_result_ids` will contain all IDs that are within approximately within query radius
                // we still need to do another round of exact filtering on them

                std::vector<uint32_t> exact_geo_result_ids;

                for(auto result_id: geo_result_ids) {
                    int64_t lat_lng = sort_index.at(f.name)->at(result_id);
                    S2LatLng s2_lat_lng;
                    GeoPoint::unpack_lat_lng(lat_lng, s2_lat_lng);
                    if (!query_region->Contains(s2_lat_lng.ToPoint())) {
                        continue;
                    }
                    exact_geo_result_ids.push_back(result_id);
                }

                std::sort(exact_geo_result_ids.begin(), exact_geo_result_ids.end());

                uint32_t *out = nullptr;
                result_ids_len = ArrayUtils::or_scalar(&exact_geo_result_ids[0], exact_geo_result_ids.size(),
                                                       result_ids, result_ids_len, &out);

                delete [] result_ids;
                result_ids = out;

                delete query_region;
            }

        } else if(f.is_string()) {
            art_tree* t = search_index.at(a_filter.field_name);

            uint32_t* ids = nullptr;
            size_t ids_size = 0;

            for(const std::string & filter_value: a_filter.values) {
                uint32_t* strt_ids = nullptr;
                size_t strt_ids_size = 0;

                std::vector<void*> posting_lists;

                // there could be multiple tokens in a filter value, which we have to treat as ANDs
                // e.g. country: South Africa

                Tokenizer tokenizer(filter_value, true, false, f.locale);

                std::string str_token;
                size_t token_index = 0;
                std::vector<std::string> str_tokens;

                while(tokenizer.next(str_token, token_index)) {
                    str_tokens.push_back(str_token);

                    art_leaf* leaf = (art_leaf *) art_search(t, (const unsigned char*) str_token.c_str(),
                                                             str_token.length()+1);
                    if(leaf == nullptr) {
                        continue;
                    }

                    posting_lists.push_back(leaf->values);
                }

                // For NOT_EQUALS alone, it is okay for none of the results to match prior to negation
                // e.g. field:- [RANDOM_NON_EXISTING_STRING]
                if(a_filter.comparators[0] != NOT_EQUALS && posting_lists.size() != str_tokens.size()) {
                    continue;
                }

                std::vector<uint32_t> result_id_vec;
                posting_t::intersect(posting_lists, result_id_vec);
                if(!result_id_vec.empty()) {
                    strt_ids = new uint32_t [result_id_vec.size()];
                    std::copy(result_id_vec.begin(), result_id_vec.end(), strt_ids);
                    strt_ids_size = result_id_vec.size();
                }

                if((a_filter.comparators[0] == EQUALS || a_filter.comparators[0] == NOT_EQUALS) && f.is_facet()) {
                    // need to do exact match (unlike CONTAINS) by using the facet index
                    // field being a facet is already enforced upstream
                    uint32_t* exact_strt_ids = new uint32_t[strt_ids_size];
                    size_t exact_strt_size = 0;

                    for(size_t strt_ids_index = 0; strt_ids_index < strt_ids_size; strt_ids_index++) {
                        uint32_t seq_id = strt_ids[strt_ids_index];
                        const auto& fvalues = facet_index_v3.at(f.name)->at(seq_id);
                        bool found_filter = false;

                        if(!f.is_array()) {
                            found_filter = (posting_lists.size() == fvalues.length);
                        } else {
                            uint64_t filter_hash = 1;

                            for(size_t sindex=0; sindex < str_tokens.size(); sindex++) {
                                auto& this_str_token = str_tokens[sindex];
                                uint64_t thash = facet_token_hash(f, this_str_token);
                                filter_hash *= (1779033703 + 2*thash*(sindex+1));
                            }

                            uint64_t all_fvalue_hash = 1;
                            size_t ftindex = 0;

                            for(size_t findex=0; findex < fvalues.size(); findex++) {
                                auto fhash = fvalues.hashes[findex];
                                if(fhash == FACET_ARRAY_DELIMETER) {
                                    // end of array, check hash
                                    if(all_fvalue_hash == filter_hash) {
                                        found_filter = true;
                                        break;
                                    }
                                    all_fvalue_hash = 1;
                                    ftindex = 0;
                                } else {
                                    all_fvalue_hash *= (1779033703 + 2*fhash*(ftindex + 1));
                                    ftindex++;
                                }
                            }
                        }

                        if(found_filter) {
                            exact_strt_ids[exact_strt_size] = seq_id;
                            exact_strt_size++;
                        }
                    }

                    delete[] strt_ids;
                    strt_ids = exact_strt_ids;
                    strt_ids_size = exact_strt_size;
                }

                if(a_filter.comparators[0] == NOT_EQUALS && f.is_facet()) {
                    // exclude records from existing IDs (from previous filters or ALL records)
                    // upstream will guarantee that NOT_EQUALS is placed right at the end of filters list
                    if(ids == nullptr) {
                        if(filter_ids == nullptr) {
                            ids = seq_ids.uncompress();
                            ids_size = seq_ids.getLength();
                        } else {
                            ids = filter_ids;
                            ids_size = filter_ids_length;
                        }
                    }

                    uint32_t* excluded_strt_ids = new uint32_t[strt_ids_size];
                    size_t excluded_strt_size = 0;
                    excluded_strt_size = ArrayUtils::exclude_scalar(ids, ids_size, strt_ids,
                                                                    strt_ids_size, &excluded_strt_ids);

                    if(filter_ids == nullptr) {
                        // means we had to uncompress `seq_ids` so need to free that
                        delete [] ids;
                    }

                    ids = excluded_strt_ids;
                    ids_size = excluded_strt_size;

                } else {
                    // Otherwise, we just ensure that given record contains tokens in the filter query
                    uint32_t* out = nullptr;
                    ids_size = ArrayUtils::or_scalar(ids, ids_size, strt_ids, strt_ids_size, &out);
                    delete[] strt_ids;
                    delete[] ids;
                    ids = out;
                }
            }

            result_ids = ids;
            result_ids_len = ids_size;
        }

        if(i == 0) {
            filter_ids = result_ids;
            filter_ids_length = result_ids_len;
        } else {
            uint32_t* filtered_results = nullptr;
            filter_ids_length = ArrayUtils::and_scalar(filter_ids, filter_ids_length, result_ids,
                                                       result_ids_len, &filtered_results);
            delete [] result_ids;
            delete [] filter_ids;
            filter_ids = filtered_results;
        }
    }

    /*long long int timeMillis =
            std::chrono::duration_cast<std::chrono::milliseconds>(std::chrono::high_resolution_clock::now() - begin).count();

    LOG(INFO) << "Time taken for filtering: " << timeMillis << "ms";*/

    *filter_ids_out = filter_ids;
    return filter_ids_length;
}

void Index::run_search(search_args* search_params) {
    search(search_params->field_query_tokens,
           search_params->search_fields,
           search_params->filters, search_params->facets, search_params->facet_query,
           search_params->included_ids, search_params->excluded_ids,
           search_params->sort_fields_std, search_params->num_typos,
           search_params->topster, search_params->curated_topster,
           search_params->per_page, search_params->page, search_params->token_order,
           search_params->prefixes, search_params->drop_tokens_threshold,
           search_params->all_result_ids_len, search_params->groups_processed,
           search_params->searched_queries,
           search_params->raw_result_kvs, search_params->override_result_kvs,
           search_params->typo_tokens_threshold,
           search_params->group_limit, search_params->group_by_fields,
           search_params->default_sorting_field,
           search_params->prioritize_exact_match);
}

void Index::collate_included_ids(const std::vector<std::string>& q_included_tokens,
                                 const std::string & field, const uint8_t field_id,
                                 const std::map<size_t, std::map<size_t, uint32_t>> & included_ids_map,
                                 Topster* curated_topster,
                                 std::vector<std::vector<art_leaf*>> & searched_queries) const {

    if(included_ids_map.empty()) {
        return;
    }

    // calculate match_score and add to topster independently

    std::vector<art_leaf *> override_query;

    for(const std::string& token: q_included_tokens) {
        const size_t token_len = token.size() + 1;

        std::vector<art_leaf*> leaves;
        art_fuzzy_search(search_index.at(field), (const unsigned char *) token.c_str(), token_len,
                         0, 0, 1, token_ordering::MAX_SCORE, false, nullptr, 0, leaves);

        if(!leaves.empty()) {
            override_query.push_back(leaves[0]);
        }
    }

    for(const auto& pos_ids: included_ids_map) {
        const size_t outer_pos = pos_ids.first;

        for(const auto& index_seq_id: pos_ids.second) {
            uint32_t inner_pos = index_seq_id.first;
            uint32_t seq_id = index_seq_id.second;

            uint64_t distinct_id = outer_pos;                           // outer pos is the group distinct key
            uint64_t match_score = (64000 - outer_pos - inner_pos);    // both outer pos and inner pos inside group

            // LOG(INFO) << "seq_id: " << seq_id << " - " << match_score;

            int64_t scores[3];
            scores[0] = match_score;
            scores[1] = int64_t(1);
            scores[2] = int64_t(1);

            uint32_t token_bits = (uint32_t(1) << 31);
            KV kv(field_id, searched_queries.size(), token_bits, seq_id, distinct_id, 0, scores);
            curated_topster->add(&kv);
        }
    }

    searched_queries.push_back(override_query);
}

void Index::concat_topster_ids(Topster* topster, spp::sparse_hash_map<uint64_t, std::vector<KV*>>& topster_ids) {
    if(topster->distinct) {
        for(auto &group_topster_entry: topster->group_kv_map) {
            Topster* group_topster = group_topster_entry.second;
            for(const auto& map_kv: group_topster->kv_map) {
                topster_ids[map_kv.first].push_back(map_kv.second);
            }
        }
    } else {
        for(const auto& map_kv: topster->kv_map) {
            //LOG(INFO) << "map_kv.second.key: " << map_kv.second->key;
            //LOG(INFO) << "map_kv.first: " << map_kv.first;
            topster_ids[map_kv.first].push_back(map_kv.second);
        }
    }
}

void Index::search(const std::vector<query_tokens_t>& field_query_tokens,
                   const std::vector<search_field_t>& search_fields,
                   const std::vector<filter>& filters,
                   std::vector<facet>& facets, facet_query_t& facet_query,
                   const std::map<size_t, std::map<size_t, uint32_t>> & included_ids_map,
                   const std::vector<uint32_t> & excluded_ids,
                   const std::vector<sort_by> & sort_fields_std, const std::vector<uint32_t>& num_typos,
                   Topster* topster,
                   Topster* curated_topster,
                   const size_t per_page, const size_t page, const token_ordering token_order,
                   const std::vector<bool>& prefixes, const size_t drop_tokens_threshold,
                   size_t & all_result_ids_len,
                   spp::sparse_hash_set<uint64_t>& groups_processed,
                   std::vector<std::vector<art_leaf*>>& searched_queries,
                   std::vector<std::vector<KV*>> & raw_result_kvs,
                   std::vector<std::vector<KV*>> & override_result_kvs,
                   const size_t typo_tokens_threshold,
                   const size_t group_limit,
                   const std::vector<std::string>& group_by_fields,
                   const std::string& default_sorting_field,
                   bool prioritize_exact_match) const {

    std::shared_lock lock(mutex);

    //auto begin = std::chrono::high_resolution_clock::now();

    // process the filters

    uint32_t* filter_ids = nullptr;
    uint32_t filter_ids_length = do_filtering(&filter_ids, filters);

    // we will be removing all curated IDs from organic result ids before running topster
    std::set<uint32_t> curated_ids;
    std::vector<uint32_t> included_ids;

    for(const auto& outer_pos_ids: included_ids_map) {
        for(const auto& inner_pos_seq_id: outer_pos_ids.second) {
            curated_ids.insert(inner_pos_seq_id.second);
            included_ids.push_back(inner_pos_seq_id.second);
        }
    }

    curated_ids.insert(excluded_ids.begin(), excluded_ids.end());

    std::vector<uint32_t> curated_ids_sorted(curated_ids.begin(), curated_ids.end());
    std::sort(curated_ids_sorted.begin(), curated_ids_sorted.end());

    // Order of `fields` are used to sort results
    //auto begin = std::chrono::high_resolution_clock::now();
    uint32_t* all_result_ids = nullptr;

    const size_t num_search_fields = std::min(search_fields.size(), (size_t) FIELD_LIMIT_NUM);
    uint32_t *exclude_token_ids = nullptr;
    size_t exclude_token_ids_size = 0;

    // find documents that contain the excluded tokens to exclude them from results later
    for(size_t i = 0; i < num_search_fields; i++) {
        const std::string & field_name = search_fields[i].name;

        std::vector<void*> posting_lists;

        for(const std::string& exclude_token: field_query_tokens[i].q_exclude_tokens) {
            art_leaf* leaf = (art_leaf *) art_search(search_index.at(field_name),
                                                     (const unsigned char *) exclude_token.c_str(),
                                                     exclude_token.size() + 1);

            if(leaf) {
                posting_lists.push_back(leaf->values);
            }
        }

        std::vector<uint32_t> exclude_token_id_vec;
        if(!posting_lists.empty()) {
            posting_t::merge(posting_lists, exclude_token_id_vec);
        }

        uint32_t *exclude_token_ids_merged = nullptr;
        exclude_token_ids_size = ArrayUtils::or_scalar(exclude_token_ids, exclude_token_ids_size,
                                                       &exclude_token_id_vec[0], exclude_token_id_vec.size(),
                                                       &exclude_token_ids_merged);
        delete[] exclude_token_ids;
        exclude_token_ids = exclude_token_ids_merged;
    }

    std::vector<Topster*> ftopsters;

    if (!field_query_tokens.empty() && !field_query_tokens[0].q_include_tokens.empty() &&
        field_query_tokens[0].q_include_tokens[0] == "*") {
        const uint8_t field_id = (uint8_t)(FIELD_LIMIT_NUM - 0);
        const std::string& field = search_fields[0].name;

        // if a filter is not specified, use the seq_ids index to generate the list of all document ids
        if(filters.empty()) {
            filter_ids_length = seq_ids.getLength();
            filter_ids = seq_ids.uncompress();
        }

        if(!curated_ids.empty()) {
            uint32_t *excluded_result_ids = nullptr;
            filter_ids_length = ArrayUtils::exclude_scalar(filter_ids, filter_ids_length, &curated_ids_sorted[0],
                                                           curated_ids_sorted.size(), &excluded_result_ids);
            delete [] filter_ids;
            filter_ids = excluded_result_ids;
        }

        // Exclude document IDs associated with excluded tokens from the result set
        if(exclude_token_ids_size != 0) {
            uint32_t *excluded_result_ids = nullptr;
            filter_ids_length = ArrayUtils::exclude_scalar(filter_ids, filter_ids_length, exclude_token_ids,
                                exclude_token_ids_size, &excluded_result_ids);
            delete[] filter_ids;
            filter_ids = excluded_result_ids;
        }

        uint32_t token_bits = 255;
        score_results(sort_fields_std, (uint16_t) searched_queries.size(), field_id, 0, topster, {},
                      groups_processed, {}, filter_ids, filter_ids_length, group_limit, group_by_fields, token_bits, {},
                      prioritize_exact_match);
        collate_included_ids(field_query_tokens[0].q_include_tokens, field, field_id, included_ids_map, curated_topster, searched_queries);

        all_result_ids_len = filter_ids_length;
        all_result_ids = filter_ids;
        filter_ids = nullptr;
    } else {
        // In multi-field searches, a record can be matched across different fields, so we use this for aggregation
        spp::sparse_hash_map<uint64_t, std::vector<KV*>> topster_ids;

        //begin = std::chrono::high_resolution_clock::now();

        // non-wildcard
        for(size_t i = 0; i < num_search_fields; i++) {
            std::vector<token_t> q_include_pos_tokens;
            for(size_t j=0; j < field_query_tokens[i].q_include_tokens.size(); j++) {
                q_include_pos_tokens.push_back({j, field_query_tokens[i].q_include_tokens[j]});
            }

            std::vector<std::vector<token_t>> q_pos_synonyms;
            for(const auto& q_syn_vec: field_query_tokens[i].q_synonyms) {
                std::vector<token_t> q_pos_syn;
                for(size_t j=0; j < q_syn_vec.size(); j++) {
                    q_pos_syn.push_back({j, q_syn_vec[j]});
                }
                q_pos_synonyms.emplace_back(q_pos_syn);
            }

            // num_typos is already validated upstream, but still playing safe
            int field_num_typos = (i < num_typos.size()) ? num_typos[i] : num_typos[0];

            bool field_prefix = (i < prefixes.size()) ? prefixes[i] : prefixes[0];

            // proceed to query search only when no filters are provided or when filtering produces results
            if(filters.empty() || filter_ids_length > 0) {
                const uint8_t field_id = (uint8_t)(FIELD_LIMIT_NUM - i);
                const std::string& field_name = search_fields[i].name;

                std::vector<token_t> query_tokens = q_include_pos_tokens;
                std::vector<token_t> search_tokens = q_include_pos_tokens;
                size_t num_tokens_dropped = 0;

                //LOG(INFO) << "searching field_name! " << field_name;
                Topster* ftopster = new Topster(topster->MAX_SIZE, topster->distinct);
                ftopsters.push_back(ftopster);

                // Don't waste additional cycles for single field_name searches
                Topster* actual_topster = (num_search_fields == 1) ? topster : ftopster;

                // tracks the number of results found for the current field_name
                size_t field_num_results = 0;

                search_field(field_id, query_tokens, search_tokens, exclude_token_ids, exclude_token_ids_size, num_tokens_dropped,
                             field_name, filter_ids, filter_ids_length, curated_ids_sorted, facets, sort_fields_std,
                             field_num_typos, searched_queries, actual_topster, groups_processed, &all_result_ids, all_result_ids_len,
                             field_num_results, group_limit, group_by_fields, prioritize_exact_match, token_order, field_prefix,
                             drop_tokens_threshold, typo_tokens_threshold);

                // do synonym based searches
                for(const auto& syn_tokens: q_pos_synonyms) {
                    num_tokens_dropped = 0;
                    field_num_results = 0;
                    query_tokens = search_tokens = syn_tokens;

                    search_field(field_id, query_tokens, search_tokens, exclude_token_ids, exclude_token_ids_size, num_tokens_dropped,
                                 field_name, filter_ids, filter_ids_length, curated_ids_sorted, facets, sort_fields_std,
                                 field_num_typos, searched_queries, actual_topster, groups_processed, &all_result_ids, all_result_ids_len,
                                 field_num_results, group_limit, group_by_fields, prioritize_exact_match, token_order, field_prefix,
                                 drop_tokens_threshold, typo_tokens_threshold);
                }

                // concat is done only for multi-field searches as `ftopster` will be empty for single-field search
                concat_topster_ids(ftopster, topster_ids);
                collate_included_ids(field_query_tokens[i].q_include_tokens, field_name, field_id, included_ids_map, curated_topster, searched_queries);
                //LOG(INFO) << "topster_ids.size: " << topster_ids.size();
            }
        }

        for(auto& seq_id_kvs: topster_ids) {
            const uint64_t seq_id = seq_id_kvs.first;
            auto& kvs = seq_id_kvs.second; // each `kv` can be from a different field

            std::sort(kvs.begin(), kvs.end(), Topster::is_greater);

            // LOG(INFO) << "DOC ID: " << seq_id << ", score: " << kvs[0]->scores[kvs[0]->match_score_index];

            // to calculate existing aggregate scores across best matching fields
            spp::sparse_hash_map<uint8_t, KV*> existing_field_kvs;
            for(const auto kv: kvs) {
                existing_field_kvs.emplace(kv->field_id, kv);
            }

            uint32_t token_bits = (uint32_t(1) << 31);      // top most bit set to guarantee atleast 1 bit set
            uint64_t total_typos = 0, total_distances = 0, min_typos = 1000;

            uint64_t verbatim_match_fields = 0;    // query matching field verbatim
            uint64_t exact_match_fields = 0;       // number of fields that contains all of query tokens
            uint64_t total_token_matches = 0;      // total matches across fields (including fuzzy ones)

            //LOG(INFO) << "Init pop count: " << __builtin_popcount(token_bits);

            for(size_t i = 0; i < num_search_fields; i++) {
                const auto field_id = (uint8_t)(FIELD_LIMIT_NUM - i);
                size_t weight = search_fields[i].weight;

                //LOG(INFO) << "--- field index: " << i << ", weight: " << weight;

                if(existing_field_kvs.count(field_id) != 0) {
                    // for existing field, we will simply sum field-wise weighted scores
                    token_bits |= existing_field_kvs[field_id]->token_bits;
                    //LOG(INFO) << "existing_field_kvs.count pop count: " << __builtin_popcount(token_bits);

                    int64_t match_score = existing_field_kvs[field_id]->scores[existing_field_kvs[field_id]->match_score_index];

                    uint64_t tokens_found = ((match_score >> 24) & 0xFF);
                    uint64_t field_typos = 255 - ((match_score >> 16) & 0xFF);
                    total_typos += (field_typos + 1) * weight;
                    total_distances += ((100 - ((match_score >> 8) & 0xFF)) + 1) * weight;
                    verbatim_match_fields += (((match_score & 0xFF)) + 1);

                    if(field_typos == 0 && tokens_found == field_query_tokens[i].q_include_tokens.size()) {
                        exact_match_fields++;
                    }

                    if(field_typos < min_typos) {
                        min_typos = field_typos;
                    }

                    total_token_matches += tokens_found;

                    /*LOG(INFO) << "seq_id: " << seq_id << ", total_typos: " << (255 - ((match_score >> 8) & 0xFF))
                                  << ", weighted typos: " << std::max<uint64_t>((255 - ((match_score >> 8) & 0xFF)), 1) * weight
                                  << ", total dist: " << (((match_score & 0xFF)))
                                  << ", weighted dist: " << std::max<uint64_t>((100 - (match_score & 0xFF)), 1) * weight;*/
                    continue;
                }

                const std::string& field = search_fields[i].name;
                const bool field_prefix = (i < prefixes.size()) ? prefixes[i] : prefixes[0];

                // compute approximate match score for this field from actual query

                size_t words_present = 0;

                for(size_t token_index=0; token_index < field_query_tokens[i].q_include_tokens.size(); token_index++) {
                    const auto& token = field_query_tokens[i].q_include_tokens[token_index];

                    std::vector<art_leaf*> leaves;
                    const bool prefix_search = field_prefix && (token_index == field_query_tokens[i].q_include_tokens.size()-1);
                    const size_t token_len = prefix_search ? (int) token.length() : (int) token.length() + 1;
                    art_fuzzy_search(search_index.at(field), (const unsigned char *) token.c_str(), token_len,
                                     0, 0, 1, token_order, prefix_search, nullptr, 0, leaves);

                    if(leaves.empty()) {
                        continue;
                    }

                    if(!posting_t::contains(leaves[0]->values, seq_id)) {
                        continue;
                    }

                    token_bits |= 1UL << token_index; // sets nth bit
                    //LOG(INFO) << "token_index: " << token_index << ", pop count: " << __builtin_popcount(token_bits);

                    words_present += 1;

                    /*if(!leaves.empty()) {
                        LOG(INFO) << "tok: " << leaves[0]->key;
                    }*/
                }

                if(words_present != 0) {
                    uint64_t match_score = Match::get_match_score(words_present, 0, 0);

                    uint64_t tokens_found = ((match_score >> 24) & 0xFF);
                    uint64_t field_typos = 255 - ((match_score >> 16) & 0xFF);
                    total_distances += ((100 - ((match_score >> 8) & 0xFF)) + 1) * weight;
                    total_typos += (field_typos + 1) * weight;

                    if(field_typos == 0 && tokens_found == field_query_tokens[i].q_include_tokens.size()) {
                        exact_match_fields++;
                        verbatim_match_fields++;  // this is only an approximate
                    }

                    if(field_typos < min_typos) {
                        min_typos = field_typos;
                    }

                    total_token_matches += tokens_found;
                    //LOG(INFO) << "seq_id: " << seq_id << ", total_typos: " << ((match_score >> 8) & 0xFF);
                }
            }

            // num tokens present across fields including those containing typos
            int64_t uniq_tokens_found = int64_t(__builtin_popcount(token_bits)) - 1;

            total_typos = std::min<uint64_t>(255, total_typos);
            total_distances = std::min<uint64_t>(100, total_distances);

            uint64_t aggregated_score = (
                (exact_match_fields << 48)  |     // number of fields that contain *all tokens* in the query
                (uniq_tokens_found << 40)   |     // number of unique tokens found across fields including typos
                ((255 - min_typos) << 32)   |     // minimum typo cost across all fields
                (total_token_matches << 24) |     // total matches across fields including typos
                ((255 - total_typos) << 16) |     // total typos across fields (weighted)
                ((100 - total_distances) << 8) |  // total distances across fields (weighted)
                (verbatim_match_fields)           // field value *exactly* same as query tokens
            );

            //LOG(INFO) << "seq id: " << seq_id << ", aggregated_score: " << aggregated_score;

            /*LOG(INFO) << "seq id: " << seq_id
                      << ", exact_match_fields: " << exact_match_fields
                      << ", uniq_tokens_found: " << uniq_tokens_found
                      << ", min typo score: " << (255 - min_typos)
                      << ", total_token_matches: " << total_token_matches
                      << ", typo score: " << (255 - total_typos)
                      << ", distance score: " << (100 - total_distances)
                      << ", verbatim_match_fields: " << verbatim_match_fields
                      << ", aggregated_score: " << aggregated_score << ", token_bits: " << token_bits;*/

            kvs[0]->scores[kvs[0]->match_score_index] = aggregated_score;
            topster->add(kvs[0]);
        }
    }

    //LOG(INFO) << "topster size: " << topster->size;

    delete [] exclude_token_ids;

    do_facets(facets, facet_query, group_limit, group_by_fields, all_result_ids, all_result_ids_len);
    do_facets(facets, facet_query, group_limit, group_by_fields, &included_ids[0], included_ids.size());

    all_result_ids_len += curated_topster->size;

    delete [] filter_ids;
    delete [] all_result_ids;

    for(Topster* ftopster: ftopsters) {
        delete ftopster;
    }

    //LOG(INFO) << "all_result_ids_len " << all_result_ids_len << " for index " << name;
    //long long int timeMillis = std::chrono::duration_cast<std::chrono::milliseconds>(std::chrono::high_resolution_clock::now() - begin).count();
    //LOG(INFO) << "Time taken for result calc: " << timeMillis << "ms";
}

/*
   1. Split the query into tokens
   2. Outer loop will generate bounded cartesian product with costs for each token
   3. Inner loop will iterate on each token with associated cost
   4. Cartesian product of the results of the token searches will be used to form search phrases
      (cartesian product adapted from: http://stackoverflow.com/a/31169617/131050)
   4. Intersect the lists to find docs that match each phrase
   5. Sort the docs based on some ranking criteria
*/
void Index::search_field(const uint8_t & field_id,
                         std::vector<token_t>& query_tokens,
                         std::vector<token_t>& search_tokens,
                         const uint32_t* exclude_token_ids,
                         size_t exclude_token_ids_size,
                         size_t& num_tokens_dropped,
                         const std::string & field,
                         uint32_t *filter_ids, size_t filter_ids_length,
                         const std::vector<uint32_t>& curated_ids,
                         std::vector<facet> & facets, const std::vector<sort_by> & sort_fields, const int num_typos,
                         std::vector<std::vector<art_leaf*>> & searched_queries,
                         Topster* topster, spp::sparse_hash_set<uint64_t>& groups_processed,
                         uint32_t** all_result_ids, size_t & all_result_ids_len, size_t& field_num_results,
                         const size_t group_limit, const std::vector<std::string>& group_by_fields,
                         bool prioritize_exact_match,
                         const token_ordering token_order, const bool prefix,
                         const size_t drop_tokens_threshold, const size_t typo_tokens_threshold) const {

    size_t max_cost = (num_typos < 0 || num_typos > 2) ? 2 : num_typos;
    if(search_schema.at(field).locale != "" && search_schema.at(field).locale != "en") {
        // disable fuzzy trie traversal for non-english locales
        max_cost = 0;
    }

    // To prevent us from doing ART search repeatedly as we iterate through possible corrections
    spp::sparse_hash_map<std::string, std::vector<art_leaf*>> token_cost_cache;

    std::vector<std::vector<int>> token_to_costs;

    for(size_t stoken_index=0; stoken_index < search_tokens.size(); stoken_index++) {
        const std::string& token = search_tokens[stoken_index].value;

        std::vector<int> all_costs;
        // This ensures that we don't end up doing a cost of 1 for a single char etc.
        int bounded_cost = get_bounded_typo_cost(max_cost, token.length());

        for(int cost = 0; cost <= bounded_cost; cost++) {
            all_costs.push_back(cost);
        }

        token_to_costs.push_back(all_costs);
    }

    // stores candidates for each token, i.e. i-th index would have all possible tokens with a cost of "c"
    std::vector<token_candidates> token_candidates_vec;

    const long long combination_limit = 10;
    auto product = []( long long a, std::vector<int>& b ) { return a*b.size(); };
    long long n = 0;
    long long int N = std::accumulate(token_to_costs.begin(), token_to_costs.end(), 1LL, product);

    while(n < N && n < combination_limit) {
        // Outerloop generates combinations of [cost to max_cost] for each token
        // For e.g. for a 3-token query: [0, 0, 0], [0, 0, 1], [0, 1, 1] etc.
        std::vector<uint32_t> costs(token_to_costs.size());
        ldiv_t q { n, 0 };
        for(long long i = (token_to_costs.size() - 1); 0 <= i ; --i ) {
            q = ldiv(q.quot, token_to_costs[i].size());
            costs[i] = token_to_costs[i][q.rem];
        }

        token_candidates_vec.clear();
        size_t token_index = 0;

        while(token_index < search_tokens.size()) {
            // For each token, look up the generated cost for this iteration and search using that cost
            const std::string& token = search_tokens[token_index].value;
            const std::string token_cost_hash = token + std::to_string(costs[token_index]);

            std::vector<art_leaf*> leaves;
            //LOG(INFO) << "Searching for field: " << field << ", token:" << token << " - cost: " << costs[token_index];

            const bool prefix_search = prefix && (token_index == search_tokens.size()-1);

            if(token_cost_cache.count(token_cost_hash) != 0) {
                leaves = token_cost_cache[token_cost_hash];
            } else {
                // prefix should apply only for last token
                const size_t token_len = prefix_search ? (int) token.length() : (int) token.length() + 1;

                // need less candidates for filtered searches since we already only pick tokens with results
                const int max_candidates = (filter_ids_length == 0) ? 10 : 3;
                art_fuzzy_search(search_index.at(field), (const unsigned char *) token.c_str(), token_len,
                                 costs[token_index], costs[token_index], max_candidates, token_order, prefix_search,
                                 filter_ids, filter_ids_length, leaves);

                if(!leaves.empty()) {
                    token_cost_cache.emplace(token_cost_hash, leaves);
                }
            }

            if(!leaves.empty()) {
                //log_leaves(costs[token_index], token, leaves);
                token_candidates_vec.push_back(
                        token_candidates{search_tokens[token_index], costs[token_index], prefix_search, leaves});
            } else {
                // No result at `cost = costs[token_index]`. Remove `cost` for token and re-do combinations
                auto it = std::find(token_to_costs[token_index].begin(), token_to_costs[token_index].end(), costs[token_index]);
                if(it != token_to_costs[token_index].end()) {
                    token_to_costs[token_index].erase(it);

                    // when no more costs are left for this token
                    if(token_to_costs[token_index].empty()) {
                        // we can try to drop the token and search with remaining tokens
                        token_to_costs.erase(token_to_costs.begin()+token_index);
                        search_tokens.erase(search_tokens.begin()+token_index);
                        query_tokens.erase(query_tokens.begin()+token_index);
                        costs.erase(costs.begin()+token_index);
                    }
                }

                // Continue outerloop on new cost combination
                n = -1;
                N = std::accumulate(token_to_costs.begin(), token_to_costs.end(), 1LL, product);
                goto resume_typo_loop;
            }

            token_index++;
        }

        if(!token_candidates_vec.empty()) {
            // If atleast one token is found, go ahead and search for candidates
            search_candidates(field_id, filter_ids, filter_ids_length, exclude_token_ids, exclude_token_ids_size,
                              curated_ids, sort_fields, token_candidates_vec, searched_queries, topster,
                              groups_processed, all_result_ids, all_result_ids_len, field_num_results,
                              typo_tokens_threshold, group_limit, group_by_fields, query_tokens, prioritize_exact_match);
        }

        resume_typo_loop:

        if(field_num_results >= drop_tokens_threshold || field_num_results >= typo_tokens_threshold) {
            // if either threshold is breached, we are done
            return ;
        }

        n++;
    }

    // When atleast one token from the query is available
    if(!query_tokens.empty() && num_tokens_dropped < query_tokens.size()) {
        // Drop tokens from right until (len/2 + 1), and then from left until (len/2 + 1)

        std::vector<token_t> truncated_tokens;
        num_tokens_dropped++;

        size_t mid_index = (query_tokens.size() / 2);
        if(num_tokens_dropped <= mid_index) {
            // drop from right
            size_t end_index = (query_tokens.size() - 1) - num_tokens_dropped;
            for(size_t i=0; i <= end_index; i++) {
                truncated_tokens.push_back({query_tokens[i].position, query_tokens[i].value});
            }
        } else {
            // drop from left
            size_t start_index = (num_tokens_dropped - mid_index);
            for(size_t i=start_index; i<query_tokens.size(); i++) {
                truncated_tokens.push_back({query_tokens[i].position, query_tokens[i].value});
            }
        }

        return search_field(field_id, query_tokens, truncated_tokens, exclude_token_ids, exclude_token_ids_size,
                            num_tokens_dropped, field, filter_ids, filter_ids_length, curated_ids,facets,
                            sort_fields, num_typos,searched_queries, topster, groups_processed, all_result_ids,
                            all_result_ids_len, field_num_results, group_limit, group_by_fields, prioritize_exact_match,
                            token_order, prefix);
    }
}

int Index::get_bounded_typo_cost(const size_t max_cost, const size_t token_len) {
    int bounded_cost = max_cost;
    if(token_len > 0 && max_cost >= token_len && (token_len == 1 || token_len == 2)) {
        bounded_cost = token_len - 1;
    }
    return bounded_cost;
}

void Index::log_leaves(const int cost, const std::string &token, const std::vector<art_leaf *> &leaves) const {
    LOG(INFO) << "Index: " << name << ", token: " << token << ", cost: " << cost;

    for(size_t i=0; i < leaves.size(); i++) {
        std::string key((char*)leaves[i]->key, leaves[i]->key_len);
        LOG(INFO) << key << " - " << posting_t::num_ids(leaves[i]->values);
        LOG(INFO) << "frequency: " << posting_t::num_ids(leaves[i]->values) << ", max_score: " << leaves[i]->max_score;
        /*for(auto j=0; j<leaves[i]->values->ids.getLength(); j++) {
            LOG(INFO) << "id: " << leaves[i]->values->ids.at(j);
        }*/
    }
}

void Index::score_results(const std::vector<sort_by> & sort_fields, const uint16_t & query_index,
                          const uint8_t & field_id, const uint32_t total_cost, Topster* topster,
                          const std::vector<art_leaf *> &query_suggestion,
                          spp::sparse_hash_set<uint64_t>& groups_processed,
                          const std::vector<std::unordered_map<size_t, std::vector<token_positions_t>>>& array_token_positions_vec,
                          const uint32_t* result_ids, size_t result_ids_size,
                          const size_t group_limit, const std::vector<std::string>& group_by_fields,
                          uint32_t token_bits,
                          const std::vector<token_t>& query_tokens,
                          bool prioritize_exact_match) const {

    int sort_order[3]; // 1 or -1 based on DESC or ASC respectively
    spp::sparse_hash_map<uint32_t, int64_t>* field_values[3];

    spp::sparse_hash_map<uint32_t, int64_t> geopoint_distances[3];

    spp::sparse_hash_map<uint32_t, int64_t> text_match_sentinel_value, seq_id_sentinel_value;
    spp::sparse_hash_map<uint32_t, int64_t> *TEXT_MATCH_SENTINEL = &text_match_sentinel_value;
    spp::sparse_hash_map<uint32_t, int64_t> *SEQ_ID_SENTINEL = &seq_id_sentinel_value;

    for (size_t i = 0; i < sort_fields.size(); i++) {
        sort_order[i] = 1;
        if (sort_fields[i].order == sort_field_const::asc) {
            sort_order[i] = -1;
        }

        if (sort_fields[i].name == sort_field_const::text_match) {
            field_values[i] = TEXT_MATCH_SENTINEL;
        } else if (sort_fields[i].name == sort_field_const::seq_id) {
            field_values[i] = SEQ_ID_SENTINEL;
        } else if (sort_schema.at(sort_fields[i].name).is_geopoint()) {
            // we have to populate distances that will be used for match scoring
            spp::sparse_hash_map<uint32_t, int64_t> *geopoints = sort_index.at(sort_fields[i].name);

            S2LatLng reference_lat_lng;
            GeoPoint::unpack_lat_lng(sort_fields[i].geopoint, reference_lat_lng);

            for (size_t rindex = 0; rindex < result_ids_size; rindex++) {
                const uint32_t seq_id = result_ids[rindex];
                auto it = geopoints->find(seq_id);
                int64_t dist = INT32_MAX;

                if(it != geopoints->end()) {
                    int64_t packed_latlng = it->second;
                    S2LatLng s2_lat_lng;
                    GeoPoint::unpack_lat_lng(packed_latlng, s2_lat_lng);
                    dist = GeoPoint::distance(s2_lat_lng, reference_lat_lng);
                }

                if(dist < sort_fields[i].exclude_radius) {
                    dist = 0;
                }

                geopoint_distances[i].emplace(seq_id, dist);
            }

            field_values[i] = &geopoint_distances[i];
        } else {
            field_values[i] = sort_index.at(sort_fields[i].name);
        }
    }

    Match single_token_match = Match(1, 0);
    const uint64_t single_token_match_score = single_token_match.get_match_score(total_cost);

    //auto begin = std::chrono::high_resolution_clock::now();
    //const std::string first_token((const char*)query_suggestion[0]->key, query_suggestion[0]->key_len-1);

    // We will have to be judicious about computing full match score: only when token does not match exact query
    bool use_single_token_score = (query_suggestion.size() == 1) &&
        (query_suggestion.size() == query_tokens.size()) &&
        ((std::string((const char*)query_suggestion[0]->key, query_suggestion[0]->key_len-1) != query_tokens[0].value));

    for (size_t i = 0; i < result_ids_size; i++) {
        const uint32_t seq_id = result_ids[i];

        uint64_t match_score = 0;

        if (use_single_token_score || array_token_positions_vec.empty()) {
            match_score = single_token_match_score;
        } else {
            const std::unordered_map<size_t, std::vector<token_positions_t>>& array_token_positions =
                    array_token_positions_vec[i];

            uint64_t total_tokens_found = 0, total_num_typos = 0, total_distance = 0, total_verbatim = 0;

            for (const auto& kv: array_token_positions) {
                const std::vector<token_positions_t>& token_positions = kv.second;
                if (token_positions.empty()) {
                    continue;
                }
                const Match &match = Match(seq_id, token_positions, false, prioritize_exact_match);
                uint64_t this_match_score = match.get_match_score(total_cost);

                total_tokens_found += ((this_match_score >> 24) & 0xFF);
                total_num_typos += 255 - ((this_match_score >> 16) & 0xFF);
                total_distance += 100 - ((this_match_score >> 8) & 0xFF);
                total_verbatim += (this_match_score & 0xFF);

                /*std::ostringstream os;
                os << name << ", total_cost: " << (255 - total_cost)
                   << ", words_present: " << match.words_present
                   << ", match_score: " << match_score
                   << ", match.distance: " << match.distance
                   << ", seq_id: " << seq_id << std::endl;
                LOG(INFO) << os.str();*/
            }

            match_score = (
                (uint64_t(total_tokens_found) << 24) |
                (uint64_t(255 - total_num_typos) << 16) |
                (uint64_t(100 - total_distance) << 8) |
                (uint64_t(total_verbatim) << 1)
            );

            /*LOG(INFO) << "Match score: " << match_score << ", for seq_id: " << seq_id
                      << " - total_tokens_found: " << total_tokens_found
                      << " - total_num_typos: " << total_num_typos
                      << " - total_distance: " << total_distance
                      << " - total_verbatim: " << total_verbatim
                      << " - total_cost: " << total_cost;*/
        }

        const int64_t default_score = INT64_MIN;  // to handle field that doesn't exist in document (e.g. optional)
        int64_t scores[3] = {0};
        size_t match_score_index = 0;

        // avoiding loop
        if (sort_fields.size() > 0) {
            if (field_values[0] == TEXT_MATCH_SENTINEL) {
                scores[0] = int64_t(match_score);
                match_score_index = 0;
            } else if (field_values[0] == SEQ_ID_SENTINEL) {
                scores[0] = seq_id;
            } else {
                auto it = field_values[0]->find(seq_id);
                scores[0] = (it == field_values[0]->end()) ? default_score : it->second;
            }
            if (sort_order[0] == -1) {
                scores[0] = -scores[0];
            }
        }


        if(sort_fields.size() > 1) {
            if (field_values[1] == TEXT_MATCH_SENTINEL) {
                scores[1] = int64_t(match_score);
                match_score_index = 1;
            } else if (field_values[1] == SEQ_ID_SENTINEL) {
                scores[1] = seq_id;
            } else {
                auto it = field_values[1]->find(seq_id);
                scores[1] = (it == field_values[1]->end()) ? default_score : it->second;
            }

            if (sort_order[1] == -1) {
                scores[1] = -scores[1];
            }
        }

        if(sort_fields.size() > 2) {
            if(field_values[2] == TEXT_MATCH_SENTINEL) {
                scores[2] = int64_t(match_score);
                match_score_index = 2;
            } else if (field_values[2] == SEQ_ID_SENTINEL) {
                scores[2] = seq_id;
            } else {
                auto it = field_values[2]->find(seq_id);
                scores[2] = (it == field_values[2]->end()) ? default_score : it->second;
            }

            if(sort_order[2] == -1) {
                scores[2] = -scores[2];
            }
        }

        uint64_t distinct_id = seq_id;

        if(group_limit != 0) {
            distinct_id = get_distinct_id(group_by_fields, seq_id);
            groups_processed.emplace(distinct_id);
        }

        //LOG(INFO) << "Seq id: " << seq_id << ", match_score: " << match_score;
        KV kv(field_id, query_index, token_bits, seq_id, distinct_id, match_score_index, scores);
        topster->add(&kv);
    }

    //long long int timeNanos = std::chrono::duration_cast<std::chrono::milliseconds>(std::chrono::high_resolution_clock::now() - begin).count();
    //LOG(INFO) << "Time taken for results iteration: " << timeNanos << "ms";
}

// pre-filter group_by_fields such that we can avoid the find() check
uint64_t Index::get_distinct_id(const std::vector<std::string>& group_by_fields,
                                const uint32_t seq_id) const {
    uint64_t distinct_id = 1; // some constant initial value

    // calculate hash from group_by_fields
    for(const auto& field: group_by_fields) {
        const auto& field_facet_mapping_it = facet_index_v3.find(field);
        if(field_facet_mapping_it == facet_index_v3.end()) {
            continue;
        }

        const auto& field_facet_mapping = field_facet_mapping_it->second;
        const auto& facet_hashes_it = field_facet_mapping->find(seq_id);

        if(facet_hashes_it == field_facet_mapping->end()) {
            continue;
        }

        const auto& facet_hashes = facet_hashes_it->second;

        for(size_t i = 0; i < facet_hashes.size(); i++) {
            distinct_id = hash_combine(distinct_id, facet_hashes.hashes[i]);
        }
    }

    return distinct_id;
}

inline uint32_t Index::next_suggestion(const std::vector<token_candidates> &token_candidates_vec,
                                   long long int n,
                                   std::vector<art_leaf *>& actual_query_suggestion,
                                   std::vector<art_leaf *>& query_suggestion,
                                   uint32_t& token_bits) {
    uint32_t total_cost = 0;

    // generate the next combination from `token_leaves` and store it in `query_suggestion`
    ldiv_t q { n, 0 };
    for(long long i = 0 ; i < (long long) token_candidates_vec.size(); i++) {
        size_t token_size = token_candidates_vec[i].token.value.size();
        q = ldiv(q.quot, token_candidates_vec[i].candidates.size());
        actual_query_suggestion[i] = token_candidates_vec[i].candidates[q.rem];
        query_suggestion[i] = token_candidates_vec[i].candidates[q.rem];

        bool exact_match = token_candidates_vec[i].cost == 0 && token_size == actual_query_suggestion[i]->key_len-1;
        bool incr_for_prefix_search = token_candidates_vec[i].prefix_search && !exact_match;

        size_t actual_cost = (2 * token_candidates_vec[i].cost) + uint32_t(incr_for_prefix_search);

        total_cost += actual_cost;

        token_bits |= 1UL << token_candidates_vec[i].token.position; // sets n-th bit

        /*LOG(INFO) << "suggestion key: " << actual_query_suggestion[i]->key << ", token: "
                  << token_candidates_vec[i].token.value << ", actual_cost: " << actual_cost;
        LOG(INFO) << ".";*/
    }

    // Sort ascending based on matched documents for each token for faster intersection.
    // However, this causes the token order to deviate from original query's order.
    sort(query_suggestion.begin(), query_suggestion.end(), [](const art_leaf* left, const art_leaf* right) {
        return posting_t::num_ids(left->values) < posting_t::num_ids(right->values);
    });

    return total_cost;
}

void Index::remove_and_shift_offset_index(sorted_array& offset_index, const uint32_t* indices_sorted,
                                         const uint32_t indices_length) {
    uint32_t *curr_array = offset_index.uncompress();
    uint32_t *new_array = new uint32_t[offset_index.getLength()];

    new_array[0] = 0;
    uint32_t new_index = 0;
    uint32_t curr_index = 0;
    uint32_t indices_counter = 0;
    uint32_t shift_value = 0;

    while(curr_index < offset_index.getLength()) {
        if(indices_counter < indices_length && curr_index >= indices_sorted[indices_counter]) {
            // skip copying
            if(curr_index == indices_sorted[indices_counter]) {
                curr_index++;
                const uint32_t diff = curr_index == offset_index.getLength() ?
                                0 : (offset_index.at(curr_index) - offset_index.at(curr_index-1));

                shift_value += diff;
            }
            indices_counter++;
        } else {
            new_array[new_index++] = curr_array[curr_index++] - shift_value;
        }
    }

    offset_index.load(new_array, new_index);

    delete[] curr_array;
    delete[] new_array;
}

Option<uint32_t> Index::remove(const uint32_t seq_id, const nlohmann::json & document, const bool is_update) {
    std::unique_lock lock(mutex);

    for(auto it = document.begin(); it != document.end(); ++it) {
        const std::string& field_name = it.key();
        const auto& search_field_it = search_schema.find(field_name);
        if(search_field_it == search_schema.end()) {
            continue;
        }

        const auto& search_field = search_field_it->second;

        if(!search_field.index) {
            continue;
        }

        // Go through all the field names and find the keys+values so that they can be removed from in-memory index
        if(search_field.type == field_types::STRING_ARRAY || search_field.type == field_types::STRING) {
            std::vector<std::string> tokens;
            tokenize_string_field(document, search_field, tokens, search_field.locale);

            for(size_t i = 0; i < tokens.size(); i++) {
                const auto& token = tokens[i];
                const unsigned char *key = (const unsigned char *) token.c_str();
                int key_len = (int) (token.length() + 1);

                art_leaf* leaf = (art_leaf *) art_search(search_index.at(field_name), key, key_len);
                if(leaf != nullptr) {
                    posting_t::erase(leaf->values, seq_id);
                    if (posting_t::num_ids(leaf->values) == 0) {
                        void* values = art_delete(search_index.at(field_name), key, key_len);
                        posting_t::destroy_list(values);
                    }
                }
            }
        } else if(search_field.is_int32()) {
            const std::vector<int32_t>& values = search_field.is_single_integer() ?
                    std::vector<int32_t>{document[field_name].get<int32_t>()} :
                    document[field_name].get<std::vector<int32_t>>();
            for(int32_t value: values) {
                num_tree_t* num_tree = numerical_index.at(field_name);
                num_tree->remove(value, seq_id);
            }
        } else if(search_field.is_int64()) {
            const std::vector<int64_t>& values = search_field.is_single_integer() ?
                                                 std::vector<int64_t>{document[field_name].get<int64_t>()} :
                                                 document[field_name].get<std::vector<int64_t>>();
            for(int64_t value: values) {
                num_tree_t* num_tree = numerical_index.at(field_name);
                num_tree->remove(value, seq_id);
            }
        } else if(search_field.is_float()) {
            const std::vector<float>& values = search_field.is_single_float() ?
                                                 std::vector<float>{document[field_name].get<float>()} :
                                                 document[field_name].get<std::vector<float>>();
            for(float value: values) {
                num_tree_t* num_tree = numerical_index.at(field_name);
                int64_t fintval = float_to_in64_t(value);
                num_tree->remove(fintval, seq_id);
            }
        } else if(search_field.is_bool()) {

            const std::vector<bool>& values = search_field.is_single_bool() ?
                                               std::vector<bool>{document[field_name].get<bool>()} :
                                               document[field_name].get<std::vector<bool>>();
            for(bool value: values) {
                num_tree_t* num_tree = numerical_index.at(field_name);
                int64_t bool_int64 = value ? 1 : 0;
                num_tree->remove(bool_int64, seq_id);
            }
        } else if(search_field.is_geopoint()) {
            auto geo_index = geopoint_index[field_name];
            S2RegionTermIndexer::Options options;
            options.set_index_contains_points_only(true);
            S2RegionTermIndexer indexer(options);

            const std::vector<double>& latlong = document[field_name];
            S2Point point = S2LatLng::FromDegrees(latlong[0], latlong[1]).ToPoint();
            for(const auto& term: indexer.GetIndexTerms(point, "")) {
                std::vector<uint32_t>& ids = (*geo_index)[term];
                ids.erase(std::remove(ids.begin(), ids.end(), seq_id), ids.end());
                if(ids.empty()) {
                    geo_index->erase(term);
                }
            }
        }

        // remove facets
        const auto& field_facets_it = facet_index_v3.find(field_name);

        if(field_facets_it != facet_index_v3.end()) {
            const auto& fvalues_it = field_facets_it->second->find(seq_id);
            if(fvalues_it != field_facets_it->second->end()) {
                field_facets_it->second->erase(fvalues_it);
            }
        }

        // remove sort field
        if(sort_index.count(field_name) != 0) {
            sort_index[field_name]->erase(seq_id);
        }
    }

    if(!is_update) {
        seq_ids.remove_value(seq_id);
    }

    return Option<uint32_t>(seq_id);
}

void Index::tokenize_string_field(const nlohmann::json& document, const field& search_field,
                                  std::vector<std::string>& tokens, const std::string& locale) {

    const std::string& field_name = search_field.name;

    if(search_field.type == field_types::STRING) {
        Tokenizer(document[field_name], true, false, locale).tokenize(tokens);
    } else if(search_field.type == field_types::STRING_ARRAY) {
        const std::vector<std::string>& values = document[field_name].get<std::vector<std::string>>();
        for(const std::string & value: values) {
            Tokenizer(value, true, false, locale).tokenize(tokens);
        }
    }
}

art_leaf* Index::get_token_leaf(const std::string & field_name, const unsigned char* token, uint32_t token_len) {
    std::shared_lock lock(mutex);
    const art_tree *t = search_index.at(field_name);
    return (art_leaf*) art_search(t, token, (int) token_len);
}

const spp::sparse_hash_map<std::string, art_tree *> &Index::_get_search_index() const {
    return search_index;
}

const spp::sparse_hash_map<std::string, num_tree_t*>& Index::_get_numerical_index() const {
    return numerical_index;
}

void Index::refresh_schemas(const std::vector<field>& new_fields) {
    std::unique_lock lock(mutex);

    for(const auto & new_field: new_fields) {
        search_schema.emplace(new_field.name, new_field);
        sort_schema.emplace(new_field.name, new_field);

        if(search_index.count(new_field.name) == 0) {
            if(new_field.is_string() || field_types::is_string_or_array(new_field.type)) {
                art_tree *t = new art_tree;
                art_tree_init(t);
                search_index.emplace(new_field.name, t);
            } else if(new_field.is_geopoint()) {
                auto field_geo_index = new spp::sparse_hash_map<std::string, std::vector<uint32_t>>();
                geopoint_index.emplace(new_field.name, field_geo_index);
            } else {
                num_tree_t* num_tree = new num_tree_t;
                numerical_index.emplace(new_field.name, num_tree);
            }
        }

        if(new_field.is_facet()) {
            facet_schema.emplace(new_field.name, new_field);

            spp::sparse_hash_map<uint32_t, facet_hash_values_t> *doc_to_values = new spp::sparse_hash_map<uint32_t, facet_hash_values_t>();
            facet_index_v3.emplace(new_field.name, doc_to_values);

            // initialize for non-string facet fields
            if(!new_field.is_string()) {
                art_tree *ft = new art_tree;
                art_tree_init(ft);
                search_index.emplace(new_field.faceted_name(), ft);
            }
        }

        if(sort_index.count(new_field.name) == 0) {
            spp::sparse_hash_map<uint32_t, int64_t> * doc_to_score = new spp::sparse_hash_map<uint32_t, int64_t>();
            sort_index.emplace(new_field.name, doc_to_score);
        }
    }
}

Option<uint32_t> Index::coerce_string(const DIRTY_VALUES& dirty_values, const std::string& fallback_field_type,
                                      const field& a_field, nlohmann::json &document,
                                      const std::string &field_name, nlohmann::json::iterator& array_iter,
                                      bool is_array, bool& array_ele_erased) {
    std::string suffix = is_array ? "an array of" : "a";
    auto& item = is_array ? array_iter.value() : document[field_name];

    if(dirty_values == DIRTY_VALUES::REJECT) {
        return Option<>(400, "Field `" + field_name  + "` must be " + suffix + " string.");
    }

    if(dirty_values == DIRTY_VALUES::DROP) {
        if(!a_field.optional) {
            return Option<>(400, "Field `" + field_name  + "` must be " + suffix + " string.");
        }

        if(!is_array) {
            document.erase(field_name);
        } else {
            array_iter = document[field_name].erase(array_iter);
            array_ele_erased = true;
        }
        return Option<uint32_t>(200);
    }

    // we will try to coerce the value to a string

    if (item.is_number_integer()) {
        item = std::to_string((int64_t)item);
    }

    else if(item.is_number_float()) {
        item = StringUtils::float_to_str((float)item);
    }

    else if(item.is_boolean()) {
        item = item == true ? "true" : "false";
    }

    else {
        if(dirty_values == DIRTY_VALUES::COERCE_OR_DROP) {
            if(!a_field.optional) {
                return Option<>(400, "Field `" + field_name  + "` must be " + suffix + " string.");
            }

            if(!is_array) {
                document.erase(field_name);
            } else {
                array_iter = document[field_name].erase(array_iter);
                array_ele_erased = true;
            }
        } else {
            // COERCE_OR_REJECT / non-optional + DROP
            return Option<>(400, "Field `" + field_name  + "` must be " + suffix + " string.");
        }
    }

    return Option<>(200);
}

Option<uint32_t> Index::coerce_int32_t(const DIRTY_VALUES& dirty_values, const field& a_field, nlohmann::json &document,
                                       const std::string &field_name,
                                       nlohmann::json::iterator& array_iter, bool is_array, bool& array_ele_erased) {
    std::string suffix = is_array ? "an array of" : "an";
    auto& item = is_array ? array_iter.value() : document[field_name];

    if(dirty_values == DIRTY_VALUES::REJECT) {
        return Option<>(400, "Field `" + field_name  + "` must be " + suffix + " int32.");
    }

    if(dirty_values == DIRTY_VALUES::DROP) {
        if(!a_field.optional) {
            return Option<>(400, "Field `" + field_name  + "` must be " + suffix + " int32.");
        }

        if(!is_array) {
            document.erase(field_name);
        } else {
            array_iter = document[field_name].erase(array_iter);
            array_ele_erased = true;
        }
        return Option<uint32_t>(200);
    }

    // try to value coerce into an integer

    if(item.is_number_float()) {
        item = static_cast<int32_t>(item.get<float>());
    }

    else if(item.is_boolean()) {
        item = item == true ? 1 : 0;
    }

    else if(item.is_string() && StringUtils::is_int32_t(item)) {
        item = std::atol(item.get<std::string>().c_str());
    }

    else {
        if(dirty_values == DIRTY_VALUES::COERCE_OR_DROP) {
            if(!a_field.optional) {
                return Option<>(400, "Field `" + field_name  + "` must be " + suffix + " int32.");
            }

            if(!is_array) {
                document.erase(field_name);
            } else {
                array_iter = document[field_name].erase(array_iter);
                array_ele_erased = true;
            }
        } else {
            // COERCE_OR_REJECT / non-optional + DROP
            return Option<>(400, "Field `" + field_name  + "` must be " + suffix + " int32.");
        }
    }

    return Option<uint32_t>(200);
}

Option<uint32_t> Index::coerce_int64_t(const DIRTY_VALUES& dirty_values, const field& a_field, nlohmann::json &document,
                                       const std::string &field_name,
                                       nlohmann::json::iterator& array_iter, bool is_array, bool& array_ele_erased) {
    std::string suffix = is_array ? "an array of" : "an";
    auto& item = is_array ? array_iter.value() : document[field_name];

    if(dirty_values == DIRTY_VALUES::REJECT) {
        return Option<>(400, "Field `" + field_name  + "` must be " + suffix + " int64.");
    }

    if(dirty_values == DIRTY_VALUES::DROP) {
        if(!a_field.optional) {
            return Option<>(400, "Field `" + field_name  + "` must be " + suffix + " int64.");
        }

        if(!is_array) {
            document.erase(field_name);
        } else {
            array_iter = document[field_name].erase(array_iter);
            array_ele_erased = true;
        }
        return Option<uint32_t>(200);
    }

    // try to value coerce into an integer

    if(item.is_number_float()) {
        item = static_cast<int64_t>(item.get<float>());
    }

    else if(item.is_boolean()) {
        item = item == true ? 1 : 0;
    }

    else if(item.is_string() && StringUtils::is_int64_t(item)) {
        item = std::atoll(item.get<std::string>().c_str());
    }

    else {
        if(dirty_values == DIRTY_VALUES::COERCE_OR_DROP) {
            if(!a_field.optional) {
                return Option<>(400, "Field `" + field_name  + "` must be " + suffix + " int64.");
            }

            if(!is_array) {
                document.erase(field_name);
            } else {
                array_iter = document[field_name].erase(array_iter);
                array_ele_erased = true;
            }
        } else {
            // COERCE_OR_REJECT / non-optional + DROP
            return Option<>(400, "Field `" + field_name  + "` must be " + suffix + " int64.");
        }
    }

    return Option<uint32_t>(200);
}

Option<uint32_t> Index::coerce_bool(const DIRTY_VALUES& dirty_values, const field& a_field, nlohmann::json &document,
                                    const std::string &field_name,
                                    nlohmann::json::iterator& array_iter, bool is_array, bool& array_ele_erased) {
    std::string suffix = is_array ? "a array of" : "a";
    auto& item = is_array ? array_iter.value() : document[field_name];

    if(dirty_values == DIRTY_VALUES::REJECT) {
        return Option<>(400, "Field `" + field_name  + "` must be " + suffix + " bool.");
    }

    if(dirty_values == DIRTY_VALUES::DROP) {
        if(!a_field.optional) {
            return Option<>(400, "Field `" + field_name  + "` must be " + suffix + " bool.");
        }

        if(!is_array) {
            document.erase(field_name);
        } else {
            array_iter = document[field_name].erase(array_iter);
            array_ele_erased = true;
        }
        return Option<uint32_t>(200);
    }

    // try to value coerce into a bool
    if (item.is_number_integer() &&
        (item.get<int64_t>() == 1 || item.get<int64_t>() == 0)) {
        item = item.get<int64_t>() == 1;
    }

    else if(item.is_string()) {
        std::string str_val = item.get<std::string>();
        StringUtils::tolowercase(str_val);
        if(str_val == "true") {
            item = true;
            return Option<uint32_t>(200);
        } else if(str_val == "false") {
            item = false;
            return Option<uint32_t>(200);
        } else {
            return Option<>(400, "Field `" + field_name  + "` must be " + suffix + " bool.");
        }
    }

    else {
        if(dirty_values == DIRTY_VALUES::COERCE_OR_DROP) {
            if(!a_field.optional) {
                return Option<>(400, "Field `" + field_name  + "` must be " + suffix + " bool.");
            }

            if(!is_array) {
                document.erase(field_name);
            } else {
                array_iter = document[field_name].erase(array_iter);
                array_ele_erased = true;
            }
        } else {
            // COERCE_OR_REJECT / non-optional + DROP
            return Option<>(400, "Field `" + field_name  + "` must be " + suffix + " bool.");
        }
    }

    return Option<uint32_t>(200);
}

Option<uint32_t> Index::coerce_geopoint(const DIRTY_VALUES& dirty_values, const field& a_field, nlohmann::json &document,
                                        const std::string &field_name,
                                        nlohmann::json::iterator& array_iter, bool is_array, bool& array_ele_erased) {
    std::string suffix = is_array ? "a array of" : "a";
    auto& item = is_array ? array_iter.value() : document[field_name];

    if(dirty_values == DIRTY_VALUES::REJECT) {
        return Option<>(400, "Field `" + field_name  + "` must be " + suffix + " geopoint.");
    }

    if(dirty_values == DIRTY_VALUES::DROP) {
        if(!a_field.optional) {
            return Option<>(400, "Field `" + field_name  + "` must be " + suffix + " geopoint.");
        }

        if(!is_array) {
            document.erase(field_name);
        } else {
            array_iter = document[field_name].erase(array_iter);
            array_ele_erased = true;
        }
        return Option<uint32_t>(200);
    }

    // try to value coerce into a geopoint

    if(!document[field_name][0].is_number() && document[field_name][0].is_string()) {
        if(StringUtils::is_float(document[field_name][0])) {
            document[field_name][0] = std::stof(document[field_name][0].get<std::string>());
        }
    }

    if(!document[field_name][1].is_number() && document[field_name][1].is_string()) {
        if(StringUtils::is_float(document[field_name][1])) {
            document[field_name][1] = std::stof(document[field_name][1].get<std::string>());
        }
    }

    if(!document[field_name][0].is_number() || !document[field_name][1].is_number()) {
        if(dirty_values == DIRTY_VALUES::COERCE_OR_DROP) {
            if(!a_field.optional) {
                return Option<>(400, "Field `" + field_name  + "` must be " + suffix + " geopoint.");
            }

            if(!is_array) {
                document.erase(field_name);
            } else {
                array_iter = document[field_name].erase(array_iter);
                array_ele_erased = true;
            }
        } else {
            // COERCE_OR_REJECT / non-optional + DROP
            return Option<>(400, "Field `" + field_name  + "` must be " + suffix + " geopoint.");
        }
    }

    return Option<uint32_t>(200);
}

Option<uint32_t> Index::coerce_float(const DIRTY_VALUES& dirty_values, const field& a_field, nlohmann::json &document,
                                     const std::string &field_name,
                                     nlohmann::json::iterator& array_iter, bool is_array, bool& array_ele_erased) {
    std::string suffix = is_array ? "a array of" : "a";
    auto& item = is_array ? array_iter.value() : document[field_name];

    if(dirty_values == DIRTY_VALUES::REJECT) {
        return Option<>(400, "Field `" + field_name  + "` must be " + suffix + " float.");
    }

    if(dirty_values == DIRTY_VALUES::DROP) {
        if(!a_field.optional) {
            return Option<>(400, "Field `" + field_name  + "` must be " + suffix + " float.");
        }

        if(!is_array) {
            document.erase(field_name);
        } else {
            array_iter = document[field_name].erase(array_iter);
            array_ele_erased = true;
        }
        return Option<uint32_t>(200);
    }

    // try to value coerce into a float

    if(item.is_string() && StringUtils::is_float(item)) {
        item = std::atof(item.get<std::string>().c_str());
    }

    else if(item.is_boolean()) {
        item = item == true ? 1.0 : 0.0;
    }

    else {
        if(dirty_values == DIRTY_VALUES::COERCE_OR_DROP) {
            if(!a_field.optional) {
                return Option<>(400, "Field `" + field_name  + "` must be " + suffix + " float.");
            }

            if(!is_array) {
                document.erase(field_name);
            } else {
                array_iter = document[field_name].erase(array_iter);
                array_ele_erased = true;
            }
        } else {
            // COERCE_OR_REJECT / non-optional + DROP
            return Option<>(400, "Field `" + field_name  + "` must be " + suffix + " float.");
        }
    }

    return Option<uint32_t>(200);
}

void Index::get_doc_changes(const index_operation_t op, const nlohmann::json& update_doc,
                            const nlohmann::json& old_doc, nlohmann::json& new_doc, nlohmann::json& del_doc) {

    for(auto it = old_doc.begin(); it != old_doc.end(); ++it) {
        if(op == UPSERT && !update_doc.contains(it.key())) {
            del_doc[it.key()] = it.value();
        } else {
            new_doc[it.key()] = it.value();
        }
    }

    for(auto it = update_doc.begin(); it != update_doc.end(); ++it) {
        // adds new key or overrides existing key from `old_doc`
        new_doc[it.key()] = it.value();

        // if the update update_doc contains a field that exists in old, we record that (for delete + reindex)
        bool field_exists_in_old_doc = (old_doc.count(it.key()) != 0);
        if(field_exists_in_old_doc) {
            // key exists in the stored doc, so it must be reindexed
            // we need to check for this because a field can be optional
            del_doc[it.key()] = old_doc[it.key()];
        }
    }
}

void Index::scrub_reindex_doc(nlohmann::json& update_doc, nlohmann::json& del_doc, const nlohmann::json& old_doc) {
    std::vector<std::string> del_keys;

    for(auto it = del_doc.cbegin(); it != del_doc.cend(); it++) {
        const std::string& field_name = it.key();

        std::shared_lock lock(mutex);

        const auto& search_field_it = search_schema.find(field_name);
        if(search_field_it == search_schema.end()) {
            continue;
        }

        const auto search_field = search_field_it->second;  // copy, don't use reference!

        lock.unlock();

        // compare values between old and update docs:
        // if they match, we will remove them from both del and update docs

        if(update_doc.contains(search_field.name) && update_doc[search_field.name] == old_doc[search_field.name]) {
            del_keys.push_back(field_name);
        }
    }

    for(const auto& del_key: del_keys) {
        del_doc.erase(del_key);
        update_doc.erase(del_key);
    }
}

// https://stackoverflow.com/questions/924171/geo-fencing-point-inside-outside-polygon
// NOTE: polygon and point should have been transformed with `transform_for_180th_meridian`
bool Index::is_point_in_polygon(const Geofence& poly, const GeoCoord &point) {
    int i, j;
    bool c = false;

    for (i = 0, j = poly.numVerts - 1; i < poly.numVerts; j = i++) {
        if ((((poly.verts[i].lat <= point.lat) && (point.lat < poly.verts[j].lat))
             || ((poly.verts[j].lat <= point.lat) && (point.lat < poly.verts[i].lat)))
            && (point.lon < (poly.verts[j].lon - poly.verts[i].lon) * (point.lat - poly.verts[i].lat)
                            / (poly.verts[j].lat - poly.verts[i].lat) + poly.verts[i].lon)) {

            c = !c;
        }
    }

    return c;
}

double Index::transform_for_180th_meridian(Geofence &poly) {
    double offset = 0.0;
    double maxLon = -1000, minLon = 1000;

    for(int v=0; v < poly.numVerts; v++) {
        if(poly.verts[v].lon < minLon) {
            minLon = poly.verts[v].lon;
        }

        if(poly.verts[v].lon > maxLon) {
            maxLon = poly.verts[v].lon;
        }

        if(std::abs(minLon - maxLon) > 180) {
            offset = 360.0;
        }
    }

    int i, j;
    for (i = 0, j = poly.numVerts - 1; i < poly.numVerts; j = i++) {
        if (poly.verts[i].lon < 0.0) {
            poly.verts[i].lon += offset;
        }

        if (poly.verts[j].lon < 0.0) {
            poly.verts[j].lon += offset;
        }
    }

    return offset;
}

void Index::transform_for_180th_meridian(GeoCoord &point, double offset) {
    point.lon = point.lon < 0.0 ? point.lon + offset : point.lon;
}<|MERGE_RESOLUTION|>--- conflicted
+++ resolved
@@ -969,14 +969,12 @@
                 if(filter_ids_length != 0) {
                     id_found_in_filter = false;
 
-<<<<<<< HEAD
+                    /*if(result_size != 0) {
+                        LOG(INFO) << size_t(field_id) << " - " << log_query.str() << ", result_size: " << result_size
+                                  << ", popcount: " << (__builtin_popcount(token_bits) - 1);
+                    }*/
+
                     // e.g. [1, 3] vs [2, 3]
-=======
-            /*if(result_size != 0) {
-                LOG(INFO) << size_t(field_id) << " - " << log_query.str() << ", result_size: " << result_size
-                          << ", popcount: " << (__builtin_popcount(token_bits) - 1);
-            }*/
->>>>>>> 563d65ba
 
                     while(filter_ids_index < filter_ids_length && filter_ids[filter_ids_index] < id) {
                         filter_ids_index++;
